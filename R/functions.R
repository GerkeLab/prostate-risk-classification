--- conflicted
+++ resolved
@@ -49,11 +49,7 @@
     mutate(tstage = case_when(
       # remove TX and T0
       # added the NOS to their coreesponding stage
-<<<<<<< HEAD
       DAJCCT %in% c("99", "00", "01", "05", "06", "07", "88") ~ NA_character_,
-=======
-      DAJCCT %in% c("99", "00", "01", "05", "06", "07", "88") ~ NA_character_,#----------------Check good
->>>>>>> b7f214bf
       DAJCCT %in% c("10", "11", "19") ~ "T1",
       (DAJCCT >= "12" & DAJCCT < "15" | DAJCCT == "80") ~ "T1a",
       (DAJCCT >= "15" & DAJCCT < "18" | DAJCCT == "81") ~ "T1b",
@@ -76,20 +72,12 @@
       GRADE == "9"    ~ NA_real_,
       TRUE ~ as.numeric(GRADE)
     )) %>%
-<<<<<<< HEAD
     mutate_at(c("CS12SITE", "CS13SITE"),
-=======
-    mutate_at(c("CS12SITE", "CS13SITE"), #----------------Check good
->>>>>>> b7f214bf
               ~ case_when(
                 . > 101 ~ NA_real_,
                 TRUE ~ as.numeric(.)
               )) %>% 
-<<<<<<< HEAD
     mutate(percent_pos_cores = (CS12SITE / CS13SITE) * 100) %>%
-=======
-    mutate(percent_pos_cores = (CS12SITE / CS13SITE) * 100) %>%#----------------Check good
->>>>>>> b7f214bf
     # create capra specific groups to add together - starting each 
     # variable name with "capra_" so they can be easily filtered
     # out later if need be and cleaning up spacing so easier to read 
