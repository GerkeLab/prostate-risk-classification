# data import functions -------------------------------------------------------
seer_import <- function(seer_path){
  
  col_pos <- seer_read_col_positions(fs::path(seer_path, "read.seer.research.nov2018.sas"))
  
  # beyond the primary seer9 "male genital cancer" file, there are 3 additional
  # files which are needed to capture staggered SEER entry for certain regions
  seer <- bind_rows(
    seer_read_fwf(fs::path(seer_path,"yr1975_2016.seer9", "MALEGEN.TXT"),
                  col_positions = col_pos),
    seer_read_fwf(fs::path(seer_path,"yr1992_2016.sj_lx_rg_ak", "MALEGEN.TXT"),
                  col_positions = col_pos),
    seer_read_fwf(fs::path(seer_path,"yr2000_2016.gc_ky_la_nj_gg", "MALEGEN.TXT"),
                  col_positions = col_pos),
    seer_read_fwf(fs::path(seer_path,"yr2005.la_2nd_half", "MALEGEN.TXT"),
                  col_positions = col_pos)
  )

}

ncdb_import <- function(ncdb_path){
  
  ncdb <- haven::read_sas(fs::path(ncdb_path,"ncdb_puf.sas7bdat"), NULL)
  
}

############################################### DATA ClEANING  ############################################################

##############################################################################################################   SEER


seer_recoding <- function(seer_raw){
  # create the necessary codings for calculating the risk scores -
      # would it be clearer to do so do all the recoding and cleanining in 
      # one step and the actual classification in another? Or does it not
      # even matter? 
  
<<<<<<< HEAD
  seer <- seer_raw %>% # create variables for calulating risk scores -------------------
  mutate_at(("CS1SITE"), 
            ~ case_when(
              . %in% c("000","988", "989","990", "997", "998", "999")             ~ NA_real_,
              TRUE                                                                ~ as.numeric(.)
            )) %>%
    mutate(psa = as.numeric(CS1SITE)/10) %>%
    mutate(gleason = case_when(
      as.numeric(CS8SITE) > 10                                                    ~ NA_character_,
      CS8SITE %in% c("002", "003", "004", "005", "006")                           ~ "<=6",
      CS8SITE == "007"                                                            ~ "7",
      CS8SITE == "008"                                                            ~ "8",
      CS8SITE %in% c("009", "010")                                                ~ "9-10"
    )) %>%
    mutate(tstage = case_when(
      # Remove TX and T0
      # Added the NOS to their coreesponding stage
      DAJCCT %in% c("99", "00", "01", "05", "06", "07", "88")                     ~ NA_character_,
      DAJCCT %in% c("10", "11", "19")                                             ~ "T1",
      (DAJCCT >= "12" & DAJCCT < "15" | DAJCCT == "80")                           ~ "T1a",
      (DAJCCT >= "15" & DAJCCT < "18" | DAJCCT == "81")                           ~ "T1b",
=======
  seer <- seer_raw %>% 
    # create variables for calulating risk scores -------------------
    mutate_at(("CS1SITE"), ~ case_when( 
      . %in% c("000","988", "989","990", "997", "998", "999") ~ NA_real_,
      TRUE ~ as.numeric(.) 
    )) %>%
    mutate(psa = CS1SITE/10) %>% 
    mutate(gleason = case_when(
      as.numeric(CS8SITE) > 10                          ~ NA_character_,
      CS8SITE %in% c("002", "003", "004", "005", "006") ~ "<=6",
      CS8SITE == "007"                                  ~ "7",
      CS8SITE == "008"                                  ~ "8",
      CS8SITE %in% c("009", "010")                      ~ "9-10"
    )) %>%
    mutate(tstage = case_when(
      # Remove TX and T0
      # Added the NOS to their corresponding stage
      # Choose DAJCCT var over DAJCC7T because includes all patients (6-7) vs patients in edition 7th only
      DAJCCT %in% c("99", "00", "01", "05", "06", "07", "88") ~ NA_character_,
      DAJCCT %in% c("10", "19") ~ "T1",
      DAJCCT == "12" ~ "T1a",
      DAJCCT == "15" ~ "T1b",
>>>>>>> 09490b58
      DAJCCT == "18" ~ "T1c",
      DAJCCT %in% c("20", "29")                                                   ~ "T2",
      DAJCCT == "21"  ~ "T2a",
      DAJCCT == "22" ~ "T2b",
      DAJCCT == "23" ~ "T2c",
      DAJCCT %in% c("30", "39")                                                   ~ "T3",
      DAJCCT == "31" ~ "T3a",
      DAJCCT == "32" ~ "T3b",
      DAJCCT == "33" ~ "T3c",
      DAJCCT %in% c("40", "49")                                                   ~ "T4",
      DAJCCT == "41" ~ "T4a",
      DAJCCT == "42" ~ "T4b",
      DAJCCT == "43" ~ "T4c",
      DAJCCT == "44" ~ "T4d"
    )) %>%
    mutate(isup = case_when(
<<<<<<< HEAD
      GRADE == "9"                                                                ~ NA_real_,
      TRUE                                                                        ~ as.numeric(GRADE)
    )) %>%
    mutate_at(c("CS12SITE", "CS13SITE"),
              ~ case_when(
                . > 101                                                           ~ NA_real_,
                TRUE                                                              ~ as.numeric(.)
=======
      GRADE == "9" ~ NA_real_,
      TRUE         ~ as.numeric(GRADE)
    )) %>%
    mutate_at(c("CS12SITE", "CS13SITE", "CS7SITE", "AGE_DX", "YEAR_DX"), 
              ~ case_when(
                . %in% c("991", "988", "998", "999", "990", "992", "993", "995", "997") ~ NA_real_,
                TRUE ~ as.numeric(.)
              )) %>% 
    mutate_at(c("MAR_STAT"), 
              ~ case_when(
                . %in% c("9") ~ NA_real_,
                TRUE ~ as.numeric(.)
>>>>>>> 09490b58
              )) %>% 
    mutate(percent_pos_cores = (CS12SITE / CS13SITE) * 100) %>%
    # create capra specific groups to add together - starting each 
    # variable name with "capra_" so they can be easily filtered
    # out later if need be and cleaning up spacing so easier to read 
    mutate(capra_psa = case_when(
      psa <= 6                                                                    ~ 0,
      (psa > 6 & psa <= 10)                                                       ~ 1,
      (psa > 10 & psa <= 20)                                                      ~ 2,
      (psa > 20 & psa <= 30)                                                      ~ 3,
      psa > 30                                                                    ~ 4,
      TRUE                                                                        ~ NA_real_
    )) %>%
<<<<<<< HEAD
    mutate(capra_gleasan = case_when( 
      CS9SITE %in% c("019", "029", "039", "049", "059", "099", "988", "998", "999") ~ NA_real_,
      CS9SITE %in% c("011", "012", "013", "021", "022", "023",
                     "031", "032" , "033")                                        ~ 0,
      CS9SITE %in% c("014", "015", "024", "025", "034", "035")                    ~ 1,
      CS9SITE %in% c("041", "042", "043", "044", "045", "051",
                     "052", "053", "054", "055")                                  ~ 3,
      TRUE                                                                        ~ NA_real_
    )) %>%
    mutate(capra_tstage = case_when(
      tstage %in% c("T1", "T1a", "T1b", "T1c", "T2", "T2a", "T2b", "T2c")         ~ 0,
      tstage %in% c("T3", "T3a", "T3b","T3c", "T4", "T4a", "T4b", "T4c")          ~ 1,
      TRUE                                                                        ~ NA_real_
=======
    mutate(capra_gleason = case_when(
      CS7SITE %in% c(11:13, 21:23, 31:33) ~ 0,
      CS7SITE %in% c(14:15, 24:25, 34:35) ~ 1,
      CS7SITE %in% c(41:45, 51:55)        ~ 3,
      TRUE                                ~ NA_real_
    )) %>%
    mutate(capra_tstage = case_when(
      tstage %in% c("T1", "T1a", "T1b", "T1c", "T2", "T2a", "T2b", "T2c") ~ 0,
      tstage %in% c("T3", "T3a", "T3b","T3c", "T4", "T4a", "T4b", "T4c")  ~ 1,
      TRUE                                                                ~ NA_real_
>>>>>>> 09490b58
    )) %>%
    mutate(capra_per_pos = case_when(
      as.numeric(percent_pos_cores) < 34                                          ~ 0,
      as.numeric(percent_pos_cores) >= 34                                         ~ 1,
      TRUE                                                                        ~ NA_real_ 
    )) %>%
    mutate(capra_age = case_when(
<<<<<<< HEAD
      as.numeric(AGE_DX) < 50                                                     ~ 0,
      as.numeric(AGE_DX) >= 50 & as.numeric(AGE_DX) < 131                         ~ 1,
      TRUE                                                                        ~ NA_real_
    )) %>%
    # not sure if the below is the correct method - currently we dont have any cases 
    # with all the info complete to calculate capra so I calculate as much as we can ... 
    # other option with the other paper did was to impute all missing and then calculate
    mutate(capra_point = rowSums(select(.,capra_psa:capra_age), na.rm = FALSE))#-----------changed to false now that I have more data
}

##############


seer_risk_calc <- function(seer){
  seer_risk <- seer %>% 
    mutate(capra_score = case_when(
      (capra_point >= 0 & capra_point <= 2)                                       ~ "Low",
      (capra_point >= 3 & capra_point <= 5)                                       ~ "Intermediate",
      (capra_point >= 6 & capra_point <= 10)                                      ~ "High",
      TRUE                                                                        ~ NA_character_
    )) %>% 
    # create risk classifications -----------------------------------
  # Include T2 with T2a stage by reading SEER-NIH rules for abstraction
  # https://staging.seer.cancer.gov/tnm/input/1.9/prostate/clin_t/?breadcrumbs=(~schema_list~),(~view_schema~,~prostate~)
  mutate(damico = case_when(
    tstage %in% c("T2c", "T3", "T4", "T3a", "T3b", "T3c", "T4a", "T4b") | 
      psa > 20 | 
      gleason %in% c("8", "9-10")                                               ~ "High",
    tstage == "T2b" |  
      (psa > 10 & psa <= 20) | 
      gleason == "7"                                                            ~ "Intermediate",
    tstage %in% c("T1", "T1a", "T1b", "T1c", "T2", "T2a") &
      psa <= 10 & 
      gleason == "<=6"                                                          ~ "Low",
    TRUE                                                                        ~ NA_character_
  )) %>% 
    mutate(nice = case_when( 
      tstage %in% c("T2c", "T3", "T3a", "T3b", "T3c", "T4", "T4a", "T4b") | 
        psa > 20 |
        gleason %in% c("8", "9-10")                                               ~ "High",
      tstage == "T2b" |
        gleason == "7" |
        between(psa, 10, 20)                                                      ~ "Intermediate",
      tstage %in% c("T1", "T1a", "T1b", "T1c", "T2", "T2a") & # Added "T2"
        psa < 10 & 
        gleason == "<=6"                                                          ~ "Low",
      TRUE                                                                        ~ NA_character_
    )) %>% 
    mutate(eau = nice) %>%
    mutate(
      GUROC = case_when(
        psa > 20 |
          gleason %in% c("8", "9-10") |
          tstage %in% c("T3", "T3a", "T3b", "T3c", "T4a", "T4b")                  ~ "High", # Added "T3"
        psa <= 20 &
          gleason %in% c("<=6", "7") &
          tstage %in% c("T1", "T1a", "T1b" , "T1c", "T2", "T2a", "T2b", "T2c")    ~ "Intermediate", #Added <T1c and T2
        psa <= 10 &
          gleason == "<=6" &
          tstage %in% c("T1", "T1a", "T1b" , "T1c", "T2", "T2a")                  ~ "Low", #Added <T1c and T2
        TRUE                                                                      ~ NA_character_
      )) %>% 
    mutate(AUA = case_when(
      (psa >= 20) |
        isup %in% c(4, 5) |
        tstage %in% c("T3", "T3a", "T3b", "T3c", "T4a", "T4b")                    ~ "High",
      (psa >= 10 & psa < 20) |
        isup %in% c(2, 3) |
        tstage %in% c("T2b", "T2c")                                               ~ "Intermediate",
      psa < 10 &
        isup == 1 &
        tstage %in% c("T1", "T1a", "T1b" , "T1c", "T2", "T2a")                    ~ "Low",
      psa < 10 &
        isup == 1 &
        tstage %in% c("T1", "T1a", "T1b" , "T1c", "T2", "T2a") &
        percent_pos_cores < 34 #&
      #psaD < "0.15"  -------------------------------------------------------------------- SEER doesn't have this information                                                  
      ~ "Very low Low",
      TRUE                                                                        ~ NA_character_
    )) %>% 
    mutate(
      AUAi = case_when( #---------------------------------------------------------------- I would remove that risk, cannot find it
        (psa >= 20) |
          isup %in% c(4, 5) |
          tstage %in% c("T3", "T3a", "T3b", "T3c", "T4a", "T4b")                  ~ "High",
        (isup == 2 &
           ((psa == 10 & psa < 20) |
              tstage %in% c("T2b", "T2c")
           )) |
          (isup == 3 &
             psa < 20)                                                            ~ "Intermediate unfavorable",
        (isup == 1 &
           (psa == 10 & psa < 20)) |
          (isup == 2 &
             psa < 10)                                                            ~ "Intermediate favorable",
        psa < 10 &
          isup == 1 &
          tstage %in% c("T1", "T1a", "T1b" , "T1c", "T2", "T2a")                  ~ "Low",
        psa < 10 &
          isup == 1 &
          tstage %in% c("T1", "T1a", "T1b" , "T1c", "T2", "T2a") &
          percent_pos_cores < 34 #&
        #psaD < "0.15"  -------------------------------------------------------------------- SEER doesn't have this information  
        ~ "Very low",
        TRUE                                                                      ~ NA_character_
      )) %>% 
    mutate(
      NCCN = case_when(
        tstage %in% c("T3b", "T3c", "T4a", "T4b") |
          # More than 4 biopsy core with grade 4 or 5 |
          CS9SITE %in% c("51", "52", "53", "54", "55")                            ~ "Very High", 
        #- CS9SITE Followed NCCN page, not in zelic _ https://www.nccn.org/patients/guidelines/content/PDF/prostate-patient.pdf#page=52
        psa > 20 |
          isup %in% c(4, 5) |
          tstage %in% c("T3", "T3a")                                              ~ "High", # Added T3
        (psa >= 10 & psa <= 20) |
          isup  %in% c(2, 3) |
          tstage %in% c("T2b", "T2c") |
          isup == 3 |
          percent_pos_cores > 50                                                  ~ "Intermediate unfavorable",
        (psa >= 10 & psa <= 20) |
          isup %in% c(2, 3) |
          (tstage %in% c("T2b", "T2c")) &
          percent_pos_cores < 50 &
          isup %in% c(1, 2)                                                   ~ "Intermediate favorable",
        psa < 10 &
          isup == 1 &
          tstage %in% c("T1", "T1a", "T1b" , "T1c", "T2", "T2a")                  ~ "Low",
        psa < 10 &
          isup == 1 &
          tstage %in% c("T1", "T1a", "T1b" , "T1c") &  # Added < T1c
          CS12SITE %in% c("1", "2")
        #psaD < "0.15" --- SEER doesn't have this information                                                    
        ~ "Very low",
        TRUE                                                                      ~ NA_character_
      )) %>% 
    mutate(
      CPG = case_when( 
        #- based on https://www.ncbi.nlm.nih.gov/pubmed/27483464/
        (psa > 20 & isup == 4) |
          (psa > 20 & tstage %in% c("T3", "T3a", "T3b", "T3c")) |
          (isup == 4 &tstage %in% c("T3", "T3a", "T3b", "T3c")) |
          isup == 5 |
          tstage %in% c("T4", "T4a", "T4b")                                       ~ "Very High",
        psa > 20 |
          isup == 4 |
          tstage %in% c("T3", "T3a", "T3b", "T3c")                                ~ "High",
        ((psa >= 10 & psa <= 20) &
           isup  == 2 &
           tstage %in% c("T1", "T1a", "T1b", "T1c", "T2", "T2a", "T2b", "T2c")) 
        |
          (isup == 3 &
             tstage %in% c("T1", "T1a", "T1b", "T1c", "T2", "T2a", "T2b", "T2c")) ~ "Intermediate unfavorable",                                             
        isup == 2 |
          (psa >= 10 & psa <= 20) &
          tstage %in% c("T1", "T1a", "T1b", "T1c", "T2", "T2a", "T2b", "T2c")    ~ "Intermediate favorable",
        psa < 10 &
          isup == 1 &
          tstage %in% c("T1", "T1a", "T1b" , "T1c", "T2", "T2a", "T2b", "T2c")    ~ "Low",
        TRUE                                                                      ~ NA_character_
      )) %>% 
    # create numeric versions of categories -------------------------
  mutate_at(c("damico", "nice", "capra_score"),
            .funs = list(num = ~ case_when(
              . == "Low"                                                        ~ 1,
              . == "Intermediate"                                               ~ 2,
              . == "High"                                                       ~ 3,
              TRUE                                                              ~ NA_real_
            ))) %>% 
    # misc cleaning -------------------------------------------------
  mutate(os = case_when(
    STAT_REC == 0                                                               ~ 1,
    STAT_REC == 1                                                               ~ 0,
    TRUE                                                                        ~ NA_real_
  )) %>% 
=======
      AGE_DX < 50                 ~  0,
      AGE_DX >= 50 & AGE_DX < 131 ~ 1,
      TRUE                        ~ NA_real_
    )) %>%
    # misc cleaning -------------------------------------------------
    mutate(race = case_when(
      RAC_RECA == 1 ~ "white",
      RAC_RECA == 2 ~ "black",
      RAC_RECA == 3 ~ "other",
      RAC_RECA == 7 ~ "other - unspecified",
      TRUE ~ "unknown"
    )) %>%
    mutate(marital_status = case_when(
      MAR_STAT %in% c(2,6) ~ 1,
      TRUE ~ 0
    )) %>%
    mutate(os = case_when(
      STAT_REC == "0" ~ 1,
      STAT_REC == "1" ~ 0,
      TRUE ~ NA_real_
    )) %>% 
    mutate(os_pca = case_when(
      PRIMSITE == "C619" & VSRTSADX == "1" ~ 1,
      TRUE ~ 0
    )) %>%
>>>>>>> 09490b58
    mutate(SRV_TIME_MON = as.numeric(SRV_TIME_MON)) %>%
    mutate(SRV_TIME_MON = case_when(
      SRV_TIME_MON == 9999                                                        ~ NA_real_,
      TRUE                                                                        ~ SRV_TIME_MON
    ))
}



##############################################################################################################   NCDB


ncdb_recoding <- function(ncdb_raw){
  # create the necessary codings for calculating the risk scores -
      # would it be clearer to do so do all the recoding and cleanining in 
      # one step and the actual classification in another? Or does it not
      # even matter? 
  # http://ncdbpuf.facs.org/node/274
  
  ncdb <- ncdb_raw %>% 
<<<<<<< HEAD
    mutate_at(("CS_SITESPECIFIC_FACTOR_1"), # create variables for calulating risk scores -------------------
            ~ case_when(
              . %in% c("000","988", "989","990", "997", "998", "999")             ~ NA_real_,
              TRUE                                                                ~ as.numeric(.)
            )) %>%
    mutate(psa = CS_SITESPECIFIC_FACTOR_1/10) %>% 
    mutate(gleason = case_when(
      CS_SITESPECIFIC_FACTOR_8 > 10                                               ~ NA_character_,
      CS_SITESPECIFIC_FACTOR_8 %in% c(2:6)                                        ~ "<=6",
      CS_SITESPECIFIC_FACTOR_8 == 7                                               ~ "7",
      CS_SITESPECIFIC_FACTOR_8 == 8                                               ~ "8",
      CS_SITESPECIFIC_FACTOR_8 %in% c(9, 10)                                      ~ "9-10"
    )) %>%
    mutate(tstage = case_when(
      # need to double check what to do with : 0, 0A, 0IS
      TNM_CLIN_T %in% c("88", "c0", "cX", "pA", "pIS")                            ~ NA_character_,
      TNM_CLIN_T == "c1"                                                          ~ "T1",
      TNM_CLIN_T == "c1A"                                                         ~ "T1a",
      TNM_CLIN_T == "c1B"                                                         ~ "T1b",
      TNM_CLIN_T == "c1C"                                                         ~ "T1c",
      TNM_CLIN_T == "c2"                                                          ~ "T2",
      TNM_CLIN_T == "c2A"                                                         ~ "T2a",
      TNM_CLIN_T == "c2B"                                                         ~ "T2b",
      TNM_CLIN_T == "c2C"                                                         ~ "T2c",
      TNM_CLIN_T == "c3"                                                          ~ "T3",
      TNM_CLIN_T == "c3A"                                                         ~ "T3a",
      TNM_CLIN_T == "c3B"                                                         ~ "T3b",
      TNM_CLIN_T == "c3C"                                                         ~ "T3c",
      TNM_CLIN_T == "c4"                                                          ~ "T4" ############ Need to add a b c
=======
    # create variables for calulating risk scores -------------------
    mutate_at(("CS_SITESPECIFIC_FACTOR_1"), ~ case_when( 
      . > 990 ~ NA_real_, # need to check on ncdb ########################################## CCL 980 etc
      TRUE ~ . 
    )) %>%
    mutate(psa = CS_SITESPECIFIC_FACTOR_1/10) %>% 
    mutate(gleason = case_when(
      CS_SITESPECIFIC_FACTOR_8 > 10 ~ NA_character_,
      CS_SITESPECIFIC_FACTOR_8 <= 6 ~ "<=6",
      CS_SITESPECIFIC_FACTOR_8 == 7 ~ "7",
      CS_SITESPECIFIC_FACTOR_8 == 8 ~ "8",
      CS_SITESPECIFIC_FACTOR_8 <= 10 ~ "9-10"
    )) %>%
    mutate(tstage = case_when(
      # need to double check what to do with : 0, 0A, 0IS -> removed because non detectable
      TNM_CLIN_T %in% c("","88", "c0", "cX", "pA", "pIS") ~ NA_character_,
      TNM_CLIN_T == "c1"  ~ "T1",
      TNM_CLIN_T == "c1A" ~ "T1a",
      TNM_CLIN_T == "c1B" ~ "T1b",
      TNM_CLIN_T == "c1C" ~ "T1c",
      TNM_CLIN_T == "c2"  ~ "T2",
      TNM_CLIN_T == "c2A" ~ "T2a",
      TNM_CLIN_T == "c2B" ~ "T2b",
      TNM_CLIN_T == "c2C" ~ "T2c",
      TNM_CLIN_T == "c3"  ~ "T3",
      TNM_CLIN_T == "c3A" ~ "T3a",
      TNM_CLIN_T == "c3B" ~ "T3b",
      TNM_CLIN_T == "c3C" ~ "T3c",
      TNM_CLIN_T == "c4"  ~ "T4"
>>>>>>> 09490b58
    )) %>%
    mutate(isup = case_when(
      GRADE == 9                                                                  ~ NA_real_,
      TRUE                                                                        ~ GRADE
    )) %>%
    mutate_at(c("CS_SITESPECIFIC_FACTOR_12", "CS_SITESPECIFIC_FACTOR_13",
                "CS_SITESPECIFIC_FACTOR_7"),
              ~ case_when(
<<<<<<< HEAD
                . > 101                                                           ~ NA_real_, 
                TRUE                                                              ~ .
=======
                . %in% c(988:999) ~ NA_real_,
                TRUE ~ .
>>>>>>> 09490b58
              )) %>% 
    mutate(percent_pos_cores = CS_SITESPECIFIC_FACTOR_12 / CS_SITESPECIFIC_FACTOR_13 * 100) %>%
    mutate_at(("percent_pos_cores"), ~ case_when( # when nb core examined < nb core positve = wrong record
      . > 100 ~ NA_real_,
      TRUE ~ .
    )) %>% 
  # Check table afetr rerun
    # create capra specific groups to add together - starting each 
    # variable name with "capra_" so they can be easily filtered
    # out later if need be and cleaning up spacing so easier to read 
    mutate(capra_psa = case_when(
      psa <= 6                                                                    ~ 0,
      (psa > 6 & psa <= 10)                                                       ~ 1,
      (psa > 10 & psa <= 20)                                                      ~ 2,
      (psa > 20 & psa <= 30)                                                      ~ 3,
      psa > 30                                                                    ~ 4,
      TRUE                                                                        ~ NA_real_
    )) %>%
<<<<<<< HEAD
    mutate(capra_gleasan = case_when(
      CS_SITESPECIFIC_FACTOR_9 %in% c(19, 29, 39, 49, 59, 99, 988, 998, 999)      ~ NA_real_, # Need to check
      CS_SITESPECIFIC_FACTOR_9 %in% c(11:13, 21:23, 31:33)                        ~ 0,
      CS_SITESPECIFIC_FACTOR_9 %in% c(14:15, 24:25, 34:35)                        ~ 1,
      CS_SITESPECIFIC_FACTOR_9 %in% c(41:45, 51:55)                               ~ 3,
      TRUE                                                                        ~ NA_real_
    )) %>%
    mutate(capra_tstage = case_when(
      tstage %in% c("T1", "T1a", "T1b", "T1c", "T2", "T2a", "T2b", "T2c")         ~ 0, 
      tstage %in% c("T3", "T3a", "T3b","T3c", "T4", "T4a", "T4b", "T4c")          ~ 1,
      TRUE                                                                        ~ NA_real_
=======
    mutate(capra_gleason = case_when(
      CS_SITESPECIFIC_FACTOR_7 %in% c(11:13, 21:23, 31:33) ~ 0, 
      CS_SITESPECIFIC_FACTOR_7 %in% c(14:15, 24:25, 34:35) ~ 1,
      CS_SITESPECIFIC_FACTOR_7 %in% c(41:45, 51:55)        ~ 3,
      TRUE                                                 ~ NA_real_
    )) %>%
    mutate(capra_tstage = case_when(
      tstage %in% c("T1", "T1a", "T1b", "T1c", "T2", "T2a", "T2b", "T2c")    ~ 0,
      tstage %in% c("T3a", "T3b","T3c", "T4", "T4a", "T4b", "T4c")           ~ 1,
      TRUE                                                                   ~ NA_real_
>>>>>>> 09490b58
    )) %>%
    mutate(capra_per_pos = case_when(
      percent_pos_cores < 34                                                      ~ 0,
      percent_pos_cores >= 34                                                     ~ 1,
      TRUE                                                                        ~ NA_real_ 
    )) %>%
    mutate(capra_age = case_when(
      AGE < 50                                                                    ~ 0, 
      AGE >= 50 & AGE < 131                                                       ~ 1,
      TRUE                                                                        ~ NA_real_
    )) %>%
<<<<<<< HEAD
    mutate(capra_point = rowSums(select(.,capra_psa:capra_age), na.rm = FALSE))
=======
    # treatment information  ----------------------------------------
    mutate(surgery = case_when(
      RX_SUMM_SURG_PRIM_SITE == 0 ~ "No Surgery",
      RX_SUMM_SURG_PRIM_SITE %in% c(30, 50, 70, 80) ~ "Prostatectomy",
      TRUE ~ "Other/Unknown"
    )) %>%
    mutate(radiation = case_when(
      RX_SUMM_RADIATION == 0 ~ "No Radiation",
      RX_SUMM_RADIATION == 9 ~ "Unknown",
      TRUE ~ "Radiation"
    )) %>%
    mutate(radiation_cat = case_when(
      RAD_BOOST_RX_MODALITY %in% 50:54 & RAD_REGIONAL_RX_MODALITY %in% c(51:54, 0, 99) ~ "Brachy",
      RAD_BOOST_RX_MODALITY %in% c(0, 99) & RAD_REGIONAL_RX_MODALITY %in% 50:54 ~ "Brachy",
      RAD_BOOST_RX_MODALITY %in% 50:54 & RAD_REGIONAL_RX_MODALITY %in% c(20, 22:27, 31:32) ~ "EBRT + brachy",
      RAD_BOOST_RX_MODALITY %in% c(20, 22:27, 31:32) & RAD_REGIONAL_RX_MODALITY %in% 50:54 ~ "EBRT + brachy",
      RAD_BOOST_RX_MODALITY %in% c(20, 22:27, 31:32) & RAD_REGIONAL_RX_MODALITY %in% c(20, 22:27, 31:32, 0, 99) ~ "EBRT",
      RAD_BOOST_RX_MODALITY %in% c(0, 99) & RAD_REGIONAL_RX_MODALITY %in% c(20, 22:27, 31:32) ~ "EBRT",
      RAD_BOOST_RX_MODALITY %in% c(28:30, 40:43, 55, 60:62, 80, 85, 98) & 
        RAD_REGIONAL_RX_MODALITY %in% c(28:30, 40:43, 55, 60:62, 80, 85, 98) ~ "Other",
      TRUE ~ "Unknown"
    )) %>%
    mutate(trt_typeI = case_when(
      radiation_cat %in% c("Brachy", "EBRT", "EBRT + brachy", "Other") & surgery == "No Surgery" ~ "Radiation",
      radiation_cat == "Unknown" & surgery == "No Surgery" ~ "No RX",
      radiation_cat == "Unknown" & surgery == "Prostatectomy" ~ "Prostatectomy",
      radiation_cat == "Unknown" & surgery == "Other/Unknown" ~ "Other Surgery",
      radiation_cat == "Brachy" & surgery == "Other/Unknown" &
        DX_RAD_STARTED_DAYS > 0 & DX_DEFSURG_STARTED_DAYS == 0 ~ "Radiation - secondary",
      radiation_cat == "Brachy" & surgery == "Other/Unknown" &
        DX_RAD_STARTED_DAYS > 0 & is.na(DX_DEFSURG_STARTED_DAYS) ~ "Radiation",
      radiation_cat == "Brachy" & surgery == "Other/Unknown" &
        DX_RAD_STARTED_DAYS == DX_DEFSURG_STARTED_DAYS ~ "Radiation",
      radiation_cat == "EBRT" & surgery == "Prostatectomy" & 
        DX_DEFSURG_STARTED_DAYS < DX_RAD_STARTED_DAYS ~ "Prostatectomy/Radiation",
      radiation_cat == "EBRT" & surgery == "Prostatectomy" & 
        is.na(DX_DEFSURG_STARTED_DAYS) & is.na(DX_RAD_STARTED_DAYS) ~ "Other"
    )) %>% 
    mutate(trt_typeII = case_when(
      trt_typeI %in% c("Prostatectomy", "Prostatectomy/Radiation") ~ "Prostatectomy",
      trt_typeI == "Radiation" ~ "Radiation",
      trt_typeI == "No RX" ~ "No Rx",
      TRUE ~ "Other/Cant Determine"
    )) %>%
    mutate(trt_typeIII = case_when(
      RX_SUMM_TREATMENT_STATUS %in% c(0,9) & trt_typeII == "No RX" ~ "No RX",
      RX_SUMM_TREATMENT_STATUS == 1 & trt_typeII == "No RX" ~ "Other/Cant determine",
      RX_SUMM_TREATMENT_STATUS == 2 & trt_typeII == "No RX" ~ "Active Surveillance",
      TRUE ~ trt_typeII
    )) %>%
    # misc cleaning -------------------------------------------------
    mutate(os = case_when(
      PUF_VITAL_STATUS == 1 ~ 0,
      PUF_VITAL_STATUS == 0 ~ 1,
      TRUE ~ NA_real_
    ))
  
>>>>>>> 09490b58
}

###################

<<<<<<< HEAD

ncdb_risk_calc <- function(ncdb){
  ncdb_risk <- ncdb %>%
    mutate(capra_score = case_when(
      (capra_point >= 0 & capra_point <= 2)                                       ~ "Low",
      (capra_point >= 3 & capra_point <= 5)                                       ~ "Intermediate",
      (capra_point >= 6 & capra_point <= 10)                                      ~ "High",
      TRUE ~ NA_character_
    )) %>% 
    # create risk classifications -----------------------------------
  mutate(damico = case_when(
    tstage %in% c("T2c", "T3", "T4", "T3a", "T3b", "T3c", "T4a", "T4b") | 
      psa > 20 | 
      gleason %in% c("8", "9-10")                                               ~ "High",
    tstage == "T2b" |  
      (psa > 10 & psa <= 20) | 
      gleason == "7"                                                            ~ "Intermediate",
    tstage %in% c("T1", "T1a", "T1b", "T1c", "T2", "T2a") &
      psa <= 10 & 
      gleason == "<=6"                                                          ~ "Low",
    TRUE                                                                        ~ NA_character_
  )) %>% 
=======
# impute_data <- function(data, 
#                         method = "mean",
#                         id = "PUBCSNUM",
#                         varlist = c("psa", "tstage", "gleason", "isup",
#                                     "percent_pos_cores", "CS7SITE",
#                                     "CS12SITE", "capra_psa",
#                                     "capra_gleason", "capra_tstage",
#                                     "capra_per_pos", "capra_age")){
#   
#   non_imp_vars <- setdiff(colnames(data), varlist)
#   imp_vars <- c(id, varlist)
#   
#   if (method == "mean"){
#     
#     data_imp <- data %>%
#       select(!!!imp_vars) %>%
#       mutate_if(is.numeric, funs(case_when(
#         is.na(.) ~ round(mean(., na.rm=TRUE)),
#         TRUE ~ .
#       ))) %>%
#       mutate_if(negate(is.numeric), funs(case_when(
#         is.na(.) ~ unique(na.omit(.))[which.max(tabulate(match(.,unique(na.omit(.)))))],
#         TRUE ~ .
#       ))) %>%
#       left_join(data %>% 
#                   select(!!!non_imp_vars), by = id)
#     
#   }  else if (method == "median") {
#     
#     data_imp <- data %>%
#       select(!!!imp_vars) %>%
#       mutate_if(is.numeric, funs(case_when(
#         is.na(.) ~ median(., na.rm=TRUE),
#         TRUE ~ .
#       ))) %>%
#       mutate_if(negate(is.numeric), funs(case_when(
#         is.na(.) ~ unique(na.omit(.))[which.max(tabulate(match(.,unique(na.omit(.)))))],
#         TRUE ~ .
#       ))) %>%
#       left_join(data %>% 
#                   select(!!!non_imp_vars), by = id)
#   } else { # needs work -----------------------------------
#     imp <- data %>%
#       select(!!!imp_vars) %>%
#       mice(m = 3, method = c('polyreg', 'pmm', 'polyreg', 'polyreg'),
#            seed = 8675309)
#   }
# }

# calculating risk scores -----------------------------------------------------

risk_scores <- function(data,
                        gleason_var = "CS7SITE",
                        pos_cores_var = "CS12SITE"){
  risk_data <- data %>% 
    # Include T2 with T2a stage by reading SEER-NIH rules for abstraction
    # https://staging.seer.cancer.gov/tnm/input/1.9/prostate/clin_t/?breadcrumbs=(~schema_list~),(~view_schema~,~prostate~)
    mutate(damico = case_when(
      tstage %in% c("T2c", "T3", "T4", "T3a", "T3b", "T3c", "T4a", "T4b") |
        psa > 20 |
        gleason %in% c("8", "9-10") ~ "High",
      tstage == "T2b" |
        (psa > 10 & psa <= 20) |
        gleason == "7"              ~ "Intermediate",
      tstage %in% c("T1", "T1a", "T1b", "T1c", "T2a", "T2") &
        psa <= 10 &
        gleason == "<=6"            ~ "Low",
      TRUE                          ~ NA_character_
    )) %>%
>>>>>>> 09490b58
    mutate(nice = case_when( 
      tstage %in% c("T2c", "T3", "T3a", "T3b", "T3c", "T4", "T4a", "T4b") | 
        psa > 20 |
        gleason %in% c("8", "9-10")                                               ~ "High",
      tstage == "T2b" |
        gleason == "7" |
        between(psa, 10, 20)                                                      ~ "Intermediate",
<<<<<<< HEAD
      tstage %in% c("T1", "T1a", "T1b", "T1c", "T2", "T2a") & # Added "T2"
        psa < 10 & 
        gleason == "<=6"                                                          ~ "Low",
      TRUE                                                                        ~ NA_character_
    )) %>% 
    mutate(eau = nice) %>%
    mutate(
      GUROC = case_when(
        psa > 20 |
          gleason %in% c("8", "9-10") |
          tstage %in% c("T3", "T3a", "T3b", "T3c", "T4a", "T4b")                  ~ "High", # Added "T3"
        psa <= 20 &
          gleason %in% c("<=6", "7") &
          tstage %in% c("T1", "T1a", "T1b" , "T1c", "T2", "T2a", "T2b", "T2c")    ~ "Intermediate", #Added <T1c and T2
        psa <= 10 &
          gleason == "<=6" &
          tstage %in% c("T1", "T1a", "T1b" , "T1c", "T2", "T2a")                  ~ "Low", #Added <T1c and T2
        TRUE                                                                      ~ NA_character_
      )) %>% 
    mutate(AUA = case_when(
      (psa >= 20) |
        isup %in% c(4, 5) |
        tstage %in% c("T3", "T3a", "T3b", "T3c", "T4a", "T4b")                    ~ "High",
      (psa >= 10 & psa < 20) |
        isup %in% c(2, 3) |
        tstage %in% c("T2b", "T2c")                                               ~ "Intermediate",
      psa < 10 &
        isup == 1 &
        tstage %in% c("T1", "T1a", "T1b" , "T1c", "T2", "T2a")                    ~ "Low",
      psa < 10 &
        isup == 1 &
        tstage %in% c("T1", "T1a", "T1b" , "T1c", "T2", "T2a") &
        percent_pos_cores < 34 #&
      #psaD < "0.15"  -------------------------------------------------------------------- SEER doesn't have this information                                                  
      ~ "Very low Low",
      TRUE                                                                        ~ NA_character_
    )) %>% 
    mutate(
      AUAi = case_when( #---------------------------------------------------------------- I would remove that risk, cannot find it
        (psa >= 20) |
          isup %in% c(4, 5) |
          tstage %in% c("T3", "T3a", "T3b", "T3c", "T4a", "T4b")                  ~ "High",
        (isup == 2 &
           ((psa == 10 & psa < 20) |
              tstage %in% c("T2b", "T2c")
           )) |
          (isup == 3 &
             psa < 20)                                                            ~ "Intermediate unfavorable",
        (isup == 1 &
           (psa == 10 & psa < 20)) |
          (isup == 2 &
             psa < 10)                                                            ~ "Intermediate favorable",
        psa < 10 &
          isup == 1 &
          tstage %in% c("T1", "T1a", "T1b" , "T1c", "T2", "T2a")                  ~ "Low",
        psa < 10 &
          isup == 1 &
          tstage %in% c("T1", "T1a", "T1b" , "T1c", "T2", "T2a") &
          percent_pos_cores < 34 #&
        #psaD < "0.15"  -------------------------------------------------------------------- SEER doesn't have this information  
        ~ "Very low",
        TRUE                                                                      ~ NA_character_
      )) %>% 
    mutate(
      NCCN = case_when(
        tstage %in% c("T3b", "T3c", "T4a", "T4b") |
          # More than 4 biopsy core with grade 4 or 5 |
          CS_SITESPECIFIC_FACTOR_9 %in% c("51", "52", "53", "54", "55")                            ~ "Very High", 
        #- CS_SITESPECIFIC_FACTOR_9 Followed NCCN page, not in zelic _ https://www.nccn.org/patients/guidelines/content/PDF/prostate-patient.pdf#page=52
        psa > 20 |
          isup %in% c(4, 5) |
          tstage %in% c("T3", "T3a")                                              ~ "High", # Added T3
        (psa >= 10 & psa <= 20) |
          isup  %in% c(2, 3) |
          tstage %in% c("T2b", "T2c") |
          isup == 3 |
          percent_pos_cores > 50                                                  ~ "Intermediate unfavorable",
        (psa >= 10 & psa <= 20) |
          isup %in% c(2, 3) |
          (tstage %in% c("T2b", "T2c")) &
          percent_pos_cores < 50 &
          isup %in% c(1, 2)                                                   ~ "Intermediate favorable",
        psa < 10 &
          isup == 1 &
          tstage %in% c("T1", "T1a", "T1b" , "T1c", "T2", "T2a")                  ~ "Low",
        psa < 10 &
          isup == 1 &
          tstage %in% c("T1", "T1a", "T1b" , "T1c") &  # Added < T1c
          CS_SITESPECIFIC_FACTOR_12 %in% c("1", "2")
        #psaD < "0.15" --- SEER doesn't have this information                                                    
        ~ "Very low",
        TRUE                                                                      ~ NA_character_
      )) %>% 
    mutate(
      CPG = case_when( 
        #- based on https://www.ncbi.nlm.nih.gov/pubmed/27483464/
        (psa > 20 & isup == 4) |
          (psa > 20 & tstage %in% c("T3", "T3a", "T3b", "T3c")) |
          (isup == 4 &tstage %in% c("T3", "T3a", "T3b", "T3c")) |
          isup == 5 |
          tstage %in% c("T4", "T4a", "T4b")                                       ~ "Very High",
        psa > 20 |
          isup == 4 |
          tstage %in% c("T3", "T3a", "T3b", "T3c")                                ~ "High",
        ((psa >= 10 & psa <= 20) &
           isup  == 2 &
           tstage %in% c("T1", "T1a", "T1b", "T1c", "T2", "T2a", "T2b", "T2c")) 
        |
          (isup == 3 &
             tstage %in% c("T1", "T1a", "T1b", "T1c", "T2", "T2a", "T2b", "T2c")) ~ "Intermediate unfavorable",                                             
        isup == 2 |
          (psa >= 10 & psa <= 20) &
          tstage %in% c("T1", "T1a", "T1b", "T1c", "T2", "T2a", "T2b", "T2c")    ~ "Intermediate favorable",
        psa < 10 &
          isup == 1 &
          tstage %in% c("T1", "T1a", "T1b" , "T1c", "T2", "T2a", "T2b", "T2c")    ~ "Low",
        TRUE                                                                      ~ NA_character_
      )) %>% 
    # create numeric versions of categories -------------------------
  mutate_at(c("damico", "nice", "capra_score"),
            .funs = list(num = ~ case_when(
              . == "Low"                                                        ~ 1,
              . == "Intermediate"                                               ~ 2,
              . == "High"                                                       ~ 3,
              TRUE                                                              ~ NA_real_
            ))) #%>% 
  # misc cleaning -------------------------------------------------
  # mutate(os = case_when(
  #   STAT_REC == 0                                                               ~ 1,
  #   STAT_REC == 1                                                               ~ 0,
  #   TRUE                                                                        ~ NA_real_
  # )) %>% 
  # mutate(SRV_TIME_MON = as.numeric(SRV_TIME_MON)) %>%
  # mutate(SRV_TIME_MON = case_when(
  #   SRV_TIME_MON == 9999                                                        ~ NA_real_,
  #   TRUE                                                                        ~ SRV_TIME_MON
  # ))
}


make_structured_noise <- function(data,
                                  identifier, 
                                  outcome, 
                                  outcome_time, 
                                  numeric_vars){
  
  data_ml <- data %>%
    select({{identifier}}, {{outcome}}, {{outcome_time}}, contains("capra_"),
           {{numeric_vars}}) %>% 
    # mulitple versions of all numeric variables (not survival related)
    mutate_at(c(contains("capra_"), numeric_vars), .funs = list(logged = ~ log(.))) %>% 
    mutate_at(c(contains("capra_"), numeric_vars), .funs = list(frac_poly_2 = ~ .^(1/2))) %>% 
    mutate_at(c(contains("capra_"), numeric_vars), .funs = list(frac_poly_3 = ~ .^(1/3))) 
}
=======
      tstage %in% c("T1", "T1a", "T1b", "T1c", "T2", "T2a") & 
        psa < 10 & 
        gleason == "<=6"                                                          ~ "Low",
      TRUE                                                                        ~ NA_character_
    )) %>%
    mutate(eau = case_when(
      tstage %in% c("T2c", "T3", "T4", "T3a", "T3b", "T3c", "T4a", "T4b") |
        psa > 20 |
        gleason %in% c("8", "9-10") ~ "High",
      tstage == "T2b" |
        (psa >= 10 & psa <= 20) |
        gleason == "7"              ~ "Intermediate",
      tstage %in% c("T1", "T1a", "T1b", "T1c", "T2a", "T2") &
        psa < 10 &
        gleason == "<=6"            ~ "Low",
      TRUE                          ~ NA_character_
    )) %>%
    mutate(GUROC = case_when(
        psa > 20 |
          gleason %in% c("8", "9-10") |
          tstage %in% c("T3", "T3a", "T3b", "T3c", "T4a", "T4b", "T4", "T4c") ~ "High",
        # wriie low before intermediate to compare with "not otherwise low risk
        psa <= 10 &
          gleason == "<=6" &
          tstage %in% c("T1", "T1a", "T1b" , "T1c", "T2", "T2a")               ~ "Low", 
        psa <= 20 &
          gleason %in% c("<=6", "7") &
          tstage %in% c("T1", "T1a", "T1b" , "T1c", "T2", "T2a", "T2b", "T2c") ~ "Intermediate", 
        TRUE                                                                   ~ NA_character_
    )) %>% 
    # dont have PSAD values -----------------------------
    # and dont have number of cores with >50% cancer ----
    mutate(AUA = case_when( 
      psa >= 20 |
        isup %in% 4:5 |
        tstage %in% c("T3", "T3a", "T3b", "T3c", "T4a", "T4b", "T4", "T4c") ~ "High",
      (psa >= 10 & psa < 20) |
        isup %in% 2:3 |
        tstage %in% c("T2b", "T2c")                                         ~ "Intermediate",
      psa < 10 &
        isup == 1 &
        tstage %in% c("T1", "T1a", "T1b" , "T1c", "T2", "T2a")              ~ "Low",
      psa < 10 &
        isup == 1 &
        tstage %in% c("T1", "T1a", "T1b" , "T1c", "T2", "T2a") &
        percent_pos_cores < 34                                              ~ "Very Low",
      TRUE                                                                  ~ NA_character_
    )) %>% 
    # still need to find reference for this -------------
    # no information of PSAD ----------------------------
    # no information on number of cores with >50% cancer 
    mutate(AUAi = case_when(
        psa >= 20 |
          isup %in% 4:5 |
          tstage %in% c("T3", "T3a", "T3b", "T3c", "T4", "T4a", "T4b", "T4c") ~ "High",
        (isup == 2 & ((psa >= 10 & psa < 20) | tstage %in% c("T2b", "T2c")))  |
          (isup == 3 & psa < 20)                                              ~ "Intermediate Unfavorable",
        (isup == 1 & psa >= 10 & psa < 20) | (isup == 2 & psa < 10)           ~ "Intermediate Favorable",
        psa < 10 & isup == 1 & tstage %in% c("T1", "T1a", "T1b" , "T1c", "T2", "T2a") ~ "Low",
        psa < 10 & isup == 1 &
          tstage %in% c("T1", "T1a", "T1b" , "T1c", "T2", "T2a") &
          percent_pos_cores < 34                                              ~ "Very Low",
        TRUE ~ NA_character_
    )) %>%
    # Followed NCCN guidelines (not zelic) : https://www.nccn.org/patients/guidelines/content/PDF/prostate-patient.pdf#page=52
    # do not have info on individual cores gleason grades 
    # dont have PSAD ----------------------------------
    mutate(NCCN = case_when(
        tstage %in% c("T3b", "T3c", "T4", "T4a", "T4b", "T4c") |
          {{gleason_var}} %in% 51:55                          ~ "Very High", 
        psa > 20 | isup %in% 4:5 | tstage %in% c("T3", "T3a") ~ "High", 
        (psa >= 10 & psa <= 20 & isup %in% 2:3) | (psa >= 10 & psa <= 20 & tstage %in% c("T2b", "T2c")) |
          (isup  %in% 2:3 & tstage %in% c("T2b", "T2c")) |
          isup == 3 |
          percent_pos_cores > 50                            ~ "Intermediate Unfavorable",
        ((psa >= 10 & psa <= 20) | isup %in% 2:3 | tstage %in% c("T2b", "T2c")) &
          percent_pos_cores < 50 &
          isup %in% 1:2                                    ~ "Intermediate Favorable",
        psa < 10 & isup == 1 &
          tstage %in% c("T1", "T1a", "T1b" , "T1c", "T2", "T2a") ~ "Low",
        psa < 10 & isup == 1 &
          tstage %in% c("T1", "T1a", "T1b" , "T1c") &  
          {{pos_cores_var}} %in% 1:2 ~ "Very Low",
        TRUE  ~ NA_character_
    )) %>% 
    # https://www.ncbi.nlm.nih.gov/pubmed/27483464/ 
    mutate(CPG = case_when( 
      (psa > 20 & isup == 4) |
        (psa > 20 & tstage %in% c("T3", "T3a", "T3b", "T3c")) |
        (isup == 4 &tstage %in% c("T3", "T3a", "T3b", "T3c")) |
        isup == 5 |
        tstage %in% c("T4", "T4a", "T4b", "T4c") ~ "Very High",
      psa > 20 | isup == 4 | tstage %in% c("T3", "T3a", "T3b", "T3c") ~ "High",
      ((psa >= 10 & psa <= 20) & isup  == 2 &
         tstage %in% c("T1", "T1a", "T1b", "T1c", "T2", "T2a", "T2b", "T2c")) |
        (isup == 3 &
           tstage %in% c("T1", "T1a", "T1b", "T1c", "T2", "T2a", "T2b", "T2c")) ~ "Intermediate Unfavorable",                                             
      isup == 2 | (psa >= 10 & psa <= 20) &
        tstage %in% c("T1", "T1a", "T1b", "T1c", "T2", "T2a", "T2b", "T2c")    ~ "Intermediate Favorable",
      psa < 10 & isup == 1 &
        tstage %in% c("T1", "T1a", "T1b" , "T1c", "T2", "T2a", "T2b", "T2c")    ~ "Low",
      TRUE                                                                      ~ NA_character_
    )) %>%
    mutate(capra_score = rowSums(select(.,capra_psa:capra_age), na.rm = TRUE)) 
}

# making noisy data for ML ----------------------------------------------------
# make_structured_noise <- function(data,
#                                   identifier, 
#                                   outcome, 
#                                   outcome_time, 
#                                   numeric_vars){
#   
#   data_ml <- data %>%
#     select({{identifier}}, {{outcome}}, {{outcome_time}}, contains("capra_"),
#            {{numeric_vars}}) %>% 
#     # mulitple versions of all numeric variables (not survival related)
#     mutate_at(c(contains("capra_"), numeric_vars), .funs = list(logged = ~ log(.))) %>% 
#     mutate_at(c(contains("capra_"), numeric_vars), .funs = list(frac_poly_2 = ~ .^(1/2))) %>% 
#     mutate_at(c(contains("capra_"), numeric_vars), .funs = list(frac_poly_3 = ~ .^(1/3))) 
# }
>>>>>>> 09490b58

# performance measures of predicting overall survival -------------------------

calulate_c_index <- function(data,
                             split = 0.7,
                             outcome = "os",
                             time_to_outcome = "DX_LASTCONTACT_DEATH_MONTHS",
                             classifiers = c("capra_score", "damico", "nice",
                                             "eau", "GUROC", "AUA", "AUAi", 
                                             "NCCN", "CPG"),
                             covariates = c("AGE")){

  split_data <- data %>% 
    drop_na({{outcome}}, {{time_to_outcome}}, {{classifiers}}) %>% 
    rsample::initial_split(prop = split)
  
  coxph_formula <- function(outcome, classifiers) {
    ## construct the call to coxph()
    rlang::new_formula(
      rlang::parse_expr(paste0(
          "Surv(", time_to_outcome, ", " , outcome, ")")
        ),
      rlang::parse_expr(classifiers)
    )
  }
  
  coxph_formula_adjusted <- function(outcome, classifiers, covariates) {
    ## construct the call to coxph()
    rlang::new_formula(
      rlang::parse_expr(paste0(
        "Surv(", time_to_outcome, ", " , outcome, ")")
      ),
      rlang::parse_expr(paste0(classifiers," + ", paste(covariates, collapse = " + ")))
    )
  }
  
  
  coxph_model <- function(formula, data) {
    eval(rlang::expr(survival::coxph(!!formula, data = data)))
  }
  
  coxph_concordance <- function(coxph_model, data, ...){
    x <- update(coxph_model, data = data)
    y <- concordance(x, ...)
    return(y$concordance)
  }
  
  # coxph_concordance_time <- function(coxph_model, data, times){
  #   x <- update(coxph_model, data = data)
  #   y <- concordance(x, ymin = 0, ymax = times)
  #   return(y$concordance)
  # }
  
  c_data <- tibble(outcome = outcome, classifiers = classifiers) %>%
    # create formulas
    mutate(formula_crude = pmap(., coxph_formula)) %>%
    mutate(formula_adjusted = map2(outcome, classifiers, coxph_formula_adjusted,
                                   covariates = covariates)) %>%
    # eval models 
    mutate(model_crude = map(formula_crude, coxph_model,
                             data = training(split_data))) %>%
    mutate(model_adjusted = map(formula_adjusted, coxph_model,
                                data = training(split_data))) %>%
    # calculate concordance 
    mutate(concord_crude = map(model_crude, coxph_concordance,
                               data = testing(split_data))) %>%
    mutate(concord_adjusted = map(model_adjusted, coxph_concordance,
                               data = testing(split_data))) 
  return(c_data)

 
}<|MERGE_RESOLUTION|>--- conflicted
+++ resolved
@@ -35,7 +35,6 @@
       # one step and the actual classification in another? Or does it not
       # even matter? 
   
-<<<<<<< HEAD
   seer <- seer_raw %>% # create variables for calulating risk scores -------------------
   mutate_at(("CS1SITE"), 
             ~ case_when(
@@ -57,30 +56,6 @@
       DAJCCT %in% c("10", "11", "19")                                             ~ "T1",
       (DAJCCT >= "12" & DAJCCT < "15" | DAJCCT == "80")                           ~ "T1a",
       (DAJCCT >= "15" & DAJCCT < "18" | DAJCCT == "81")                           ~ "T1b",
-=======
-  seer <- seer_raw %>% 
-    # create variables for calulating risk scores -------------------
-    mutate_at(("CS1SITE"), ~ case_when( 
-      . %in% c("000","988", "989","990", "997", "998", "999") ~ NA_real_,
-      TRUE ~ as.numeric(.) 
-    )) %>%
-    mutate(psa = CS1SITE/10) %>% 
-    mutate(gleason = case_when(
-      as.numeric(CS8SITE) > 10                          ~ NA_character_,
-      CS8SITE %in% c("002", "003", "004", "005", "006") ~ "<=6",
-      CS8SITE == "007"                                  ~ "7",
-      CS8SITE == "008"                                  ~ "8",
-      CS8SITE %in% c("009", "010")                      ~ "9-10"
-    )) %>%
-    mutate(tstage = case_when(
-      # Remove TX and T0
-      # Added the NOS to their corresponding stage
-      # Choose DAJCCT var over DAJCC7T because includes all patients (6-7) vs patients in edition 7th only
-      DAJCCT %in% c("99", "00", "01", "05", "06", "07", "88") ~ NA_character_,
-      DAJCCT %in% c("10", "19") ~ "T1",
-      DAJCCT == "12" ~ "T1a",
-      DAJCCT == "15" ~ "T1b",
->>>>>>> 09490b58
       DAJCCT == "18" ~ "T1c",
       DAJCCT %in% c("20", "29")                                                   ~ "T2",
       DAJCCT == "21"  ~ "T2a",
@@ -97,15 +72,6 @@
       DAJCCT == "44" ~ "T4d"
     )) %>%
     mutate(isup = case_when(
-<<<<<<< HEAD
-      GRADE == "9"                                                                ~ NA_real_,
-      TRUE                                                                        ~ as.numeric(GRADE)
-    )) %>%
-    mutate_at(c("CS12SITE", "CS13SITE"),
-              ~ case_when(
-                . > 101                                                           ~ NA_real_,
-                TRUE                                                              ~ as.numeric(.)
-=======
       GRADE == "9" ~ NA_real_,
       TRUE         ~ as.numeric(GRADE)
     )) %>%
@@ -118,7 +84,6 @@
               ~ case_when(
                 . %in% c("9") ~ NA_real_,
                 TRUE ~ as.numeric(.)
->>>>>>> 09490b58
               )) %>% 
     mutate(percent_pos_cores = (CS12SITE / CS13SITE) * 100) %>%
     # create capra specific groups to add together - starting each 
@@ -132,21 +97,6 @@
       psa > 30                                                                    ~ 4,
       TRUE                                                                        ~ NA_real_
     )) %>%
-<<<<<<< HEAD
-    mutate(capra_gleasan = case_when( 
-      CS9SITE %in% c("019", "029", "039", "049", "059", "099", "988", "998", "999") ~ NA_real_,
-      CS9SITE %in% c("011", "012", "013", "021", "022", "023",
-                     "031", "032" , "033")                                        ~ 0,
-      CS9SITE %in% c("014", "015", "024", "025", "034", "035")                    ~ 1,
-      CS9SITE %in% c("041", "042", "043", "044", "045", "051",
-                     "052", "053", "054", "055")                                  ~ 3,
-      TRUE                                                                        ~ NA_real_
-    )) %>%
-    mutate(capra_tstage = case_when(
-      tstage %in% c("T1", "T1a", "T1b", "T1c", "T2", "T2a", "T2b", "T2c")         ~ 0,
-      tstage %in% c("T3", "T3a", "T3b","T3c", "T4", "T4a", "T4b", "T4c")          ~ 1,
-      TRUE                                                                        ~ NA_real_
-=======
     mutate(capra_gleason = case_when(
       CS7SITE %in% c(11:13, 21:23, 31:33) ~ 0,
       CS7SITE %in% c(14:15, 24:25, 34:35) ~ 1,
@@ -157,7 +107,6 @@
       tstage %in% c("T1", "T1a", "T1b", "T1c", "T2", "T2a", "T2b", "T2c") ~ 0,
       tstage %in% c("T3", "T3a", "T3b","T3c", "T4", "T4a", "T4b", "T4c")  ~ 1,
       TRUE                                                                ~ NA_real_
->>>>>>> 09490b58
     )) %>%
     mutate(capra_per_pos = case_when(
       as.numeric(percent_pos_cores) < 34                                          ~ 0,
@@ -165,183 +114,6 @@
       TRUE                                                                        ~ NA_real_ 
     )) %>%
     mutate(capra_age = case_when(
-<<<<<<< HEAD
-      as.numeric(AGE_DX) < 50                                                     ~ 0,
-      as.numeric(AGE_DX) >= 50 & as.numeric(AGE_DX) < 131                         ~ 1,
-      TRUE                                                                        ~ NA_real_
-    )) %>%
-    # not sure if the below is the correct method - currently we dont have any cases 
-    # with all the info complete to calculate capra so I calculate as much as we can ... 
-    # other option with the other paper did was to impute all missing and then calculate
-    mutate(capra_point = rowSums(select(.,capra_psa:capra_age), na.rm = FALSE))#-----------changed to false now that I have more data
-}
-
-##############
-
-
-seer_risk_calc <- function(seer){
-  seer_risk <- seer %>% 
-    mutate(capra_score = case_when(
-      (capra_point >= 0 & capra_point <= 2)                                       ~ "Low",
-      (capra_point >= 3 & capra_point <= 5)                                       ~ "Intermediate",
-      (capra_point >= 6 & capra_point <= 10)                                      ~ "High",
-      TRUE                                                                        ~ NA_character_
-    )) %>% 
-    # create risk classifications -----------------------------------
-  # Include T2 with T2a stage by reading SEER-NIH rules for abstraction
-  # https://staging.seer.cancer.gov/tnm/input/1.9/prostate/clin_t/?breadcrumbs=(~schema_list~),(~view_schema~,~prostate~)
-  mutate(damico = case_when(
-    tstage %in% c("T2c", "T3", "T4", "T3a", "T3b", "T3c", "T4a", "T4b") | 
-      psa > 20 | 
-      gleason %in% c("8", "9-10")                                               ~ "High",
-    tstage == "T2b" |  
-      (psa > 10 & psa <= 20) | 
-      gleason == "7"                                                            ~ "Intermediate",
-    tstage %in% c("T1", "T1a", "T1b", "T1c", "T2", "T2a") &
-      psa <= 10 & 
-      gleason == "<=6"                                                          ~ "Low",
-    TRUE                                                                        ~ NA_character_
-  )) %>% 
-    mutate(nice = case_when( 
-      tstage %in% c("T2c", "T3", "T3a", "T3b", "T3c", "T4", "T4a", "T4b") | 
-        psa > 20 |
-        gleason %in% c("8", "9-10")                                               ~ "High",
-      tstage == "T2b" |
-        gleason == "7" |
-        between(psa, 10, 20)                                                      ~ "Intermediate",
-      tstage %in% c("T1", "T1a", "T1b", "T1c", "T2", "T2a") & # Added "T2"
-        psa < 10 & 
-        gleason == "<=6"                                                          ~ "Low",
-      TRUE                                                                        ~ NA_character_
-    )) %>% 
-    mutate(eau = nice) %>%
-    mutate(
-      GUROC = case_when(
-        psa > 20 |
-          gleason %in% c("8", "9-10") |
-          tstage %in% c("T3", "T3a", "T3b", "T3c", "T4a", "T4b")                  ~ "High", # Added "T3"
-        psa <= 20 &
-          gleason %in% c("<=6", "7") &
-          tstage %in% c("T1", "T1a", "T1b" , "T1c", "T2", "T2a", "T2b", "T2c")    ~ "Intermediate", #Added <T1c and T2
-        psa <= 10 &
-          gleason == "<=6" &
-          tstage %in% c("T1", "T1a", "T1b" , "T1c", "T2", "T2a")                  ~ "Low", #Added <T1c and T2
-        TRUE                                                                      ~ NA_character_
-      )) %>% 
-    mutate(AUA = case_when(
-      (psa >= 20) |
-        isup %in% c(4, 5) |
-        tstage %in% c("T3", "T3a", "T3b", "T3c", "T4a", "T4b")                    ~ "High",
-      (psa >= 10 & psa < 20) |
-        isup %in% c(2, 3) |
-        tstage %in% c("T2b", "T2c")                                               ~ "Intermediate",
-      psa < 10 &
-        isup == 1 &
-        tstage %in% c("T1", "T1a", "T1b" , "T1c", "T2", "T2a")                    ~ "Low",
-      psa < 10 &
-        isup == 1 &
-        tstage %in% c("T1", "T1a", "T1b" , "T1c", "T2", "T2a") &
-        percent_pos_cores < 34 #&
-      #psaD < "0.15"  -------------------------------------------------------------------- SEER doesn't have this information                                                  
-      ~ "Very low Low",
-      TRUE                                                                        ~ NA_character_
-    )) %>% 
-    mutate(
-      AUAi = case_when( #---------------------------------------------------------------- I would remove that risk, cannot find it
-        (psa >= 20) |
-          isup %in% c(4, 5) |
-          tstage %in% c("T3", "T3a", "T3b", "T3c", "T4a", "T4b")                  ~ "High",
-        (isup == 2 &
-           ((psa == 10 & psa < 20) |
-              tstage %in% c("T2b", "T2c")
-           )) |
-          (isup == 3 &
-             psa < 20)                                                            ~ "Intermediate unfavorable",
-        (isup == 1 &
-           (psa == 10 & psa < 20)) |
-          (isup == 2 &
-             psa < 10)                                                            ~ "Intermediate favorable",
-        psa < 10 &
-          isup == 1 &
-          tstage %in% c("T1", "T1a", "T1b" , "T1c", "T2", "T2a")                  ~ "Low",
-        psa < 10 &
-          isup == 1 &
-          tstage %in% c("T1", "T1a", "T1b" , "T1c", "T2", "T2a") &
-          percent_pos_cores < 34 #&
-        #psaD < "0.15"  -------------------------------------------------------------------- SEER doesn't have this information  
-        ~ "Very low",
-        TRUE                                                                      ~ NA_character_
-      )) %>% 
-    mutate(
-      NCCN = case_when(
-        tstage %in% c("T3b", "T3c", "T4a", "T4b") |
-          # More than 4 biopsy core with grade 4 or 5 |
-          CS9SITE %in% c("51", "52", "53", "54", "55")                            ~ "Very High", 
-        #- CS9SITE Followed NCCN page, not in zelic _ https://www.nccn.org/patients/guidelines/content/PDF/prostate-patient.pdf#page=52
-        psa > 20 |
-          isup %in% c(4, 5) |
-          tstage %in% c("T3", "T3a")                                              ~ "High", # Added T3
-        (psa >= 10 & psa <= 20) |
-          isup  %in% c(2, 3) |
-          tstage %in% c("T2b", "T2c") |
-          isup == 3 |
-          percent_pos_cores > 50                                                  ~ "Intermediate unfavorable",
-        (psa >= 10 & psa <= 20) |
-          isup %in% c(2, 3) |
-          (tstage %in% c("T2b", "T2c")) &
-          percent_pos_cores < 50 &
-          isup %in% c(1, 2)                                                   ~ "Intermediate favorable",
-        psa < 10 &
-          isup == 1 &
-          tstage %in% c("T1", "T1a", "T1b" , "T1c", "T2", "T2a")                  ~ "Low",
-        psa < 10 &
-          isup == 1 &
-          tstage %in% c("T1", "T1a", "T1b" , "T1c") &  # Added < T1c
-          CS12SITE %in% c("1", "2")
-        #psaD < "0.15" --- SEER doesn't have this information                                                    
-        ~ "Very low",
-        TRUE                                                                      ~ NA_character_
-      )) %>% 
-    mutate(
-      CPG = case_when( 
-        #- based on https://www.ncbi.nlm.nih.gov/pubmed/27483464/
-        (psa > 20 & isup == 4) |
-          (psa > 20 & tstage %in% c("T3", "T3a", "T3b", "T3c")) |
-          (isup == 4 &tstage %in% c("T3", "T3a", "T3b", "T3c")) |
-          isup == 5 |
-          tstage %in% c("T4", "T4a", "T4b")                                       ~ "Very High",
-        psa > 20 |
-          isup == 4 |
-          tstage %in% c("T3", "T3a", "T3b", "T3c")                                ~ "High",
-        ((psa >= 10 & psa <= 20) &
-           isup  == 2 &
-           tstage %in% c("T1", "T1a", "T1b", "T1c", "T2", "T2a", "T2b", "T2c")) 
-        |
-          (isup == 3 &
-             tstage %in% c("T1", "T1a", "T1b", "T1c", "T2", "T2a", "T2b", "T2c")) ~ "Intermediate unfavorable",                                             
-        isup == 2 |
-          (psa >= 10 & psa <= 20) &
-          tstage %in% c("T1", "T1a", "T1b", "T1c", "T2", "T2a", "T2b", "T2c")    ~ "Intermediate favorable",
-        psa < 10 &
-          isup == 1 &
-          tstage %in% c("T1", "T1a", "T1b" , "T1c", "T2", "T2a", "T2b", "T2c")    ~ "Low",
-        TRUE                                                                      ~ NA_character_
-      )) %>% 
-    # create numeric versions of categories -------------------------
-  mutate_at(c("damico", "nice", "capra_score"),
-            .funs = list(num = ~ case_when(
-              . == "Low"                                                        ~ 1,
-              . == "Intermediate"                                               ~ 2,
-              . == "High"                                                       ~ 3,
-              TRUE                                                              ~ NA_real_
-            ))) %>% 
-    # misc cleaning -------------------------------------------------
-  mutate(os = case_when(
-    STAT_REC == 0                                                               ~ 1,
-    STAT_REC == 1                                                               ~ 0,
-    TRUE                                                                        ~ NA_real_
-  )) %>% 
-=======
       AGE_DX < 50                 ~  0,
       AGE_DX >= 50 & AGE_DX < 131 ~ 1,
       TRUE                        ~ NA_real_
@@ -367,7 +139,6 @@
       PRIMSITE == "C619" & VSRTSADX == "1" ~ 1,
       TRUE ~ 0
     )) %>%
->>>>>>> 09490b58
     mutate(SRV_TIME_MON = as.numeric(SRV_TIME_MON)) %>%
     mutate(SRV_TIME_MON = case_when(
       SRV_TIME_MON == 9999                                                        ~ NA_real_,
@@ -388,37 +159,6 @@
   # http://ncdbpuf.facs.org/node/274
   
   ncdb <- ncdb_raw %>% 
-<<<<<<< HEAD
-    mutate_at(("CS_SITESPECIFIC_FACTOR_1"), # create variables for calulating risk scores -------------------
-            ~ case_when(
-              . %in% c("000","988", "989","990", "997", "998", "999")             ~ NA_real_,
-              TRUE                                                                ~ as.numeric(.)
-            )) %>%
-    mutate(psa = CS_SITESPECIFIC_FACTOR_1/10) %>% 
-    mutate(gleason = case_when(
-      CS_SITESPECIFIC_FACTOR_8 > 10                                               ~ NA_character_,
-      CS_SITESPECIFIC_FACTOR_8 %in% c(2:6)                                        ~ "<=6",
-      CS_SITESPECIFIC_FACTOR_8 == 7                                               ~ "7",
-      CS_SITESPECIFIC_FACTOR_8 == 8                                               ~ "8",
-      CS_SITESPECIFIC_FACTOR_8 %in% c(9, 10)                                      ~ "9-10"
-    )) %>%
-    mutate(tstage = case_when(
-      # need to double check what to do with : 0, 0A, 0IS
-      TNM_CLIN_T %in% c("88", "c0", "cX", "pA", "pIS")                            ~ NA_character_,
-      TNM_CLIN_T == "c1"                                                          ~ "T1",
-      TNM_CLIN_T == "c1A"                                                         ~ "T1a",
-      TNM_CLIN_T == "c1B"                                                         ~ "T1b",
-      TNM_CLIN_T == "c1C"                                                         ~ "T1c",
-      TNM_CLIN_T == "c2"                                                          ~ "T2",
-      TNM_CLIN_T == "c2A"                                                         ~ "T2a",
-      TNM_CLIN_T == "c2B"                                                         ~ "T2b",
-      TNM_CLIN_T == "c2C"                                                         ~ "T2c",
-      TNM_CLIN_T == "c3"                                                          ~ "T3",
-      TNM_CLIN_T == "c3A"                                                         ~ "T3a",
-      TNM_CLIN_T == "c3B"                                                         ~ "T3b",
-      TNM_CLIN_T == "c3C"                                                         ~ "T3c",
-      TNM_CLIN_T == "c4"                                                          ~ "T4" ############ Need to add a b c
-=======
     # create variables for calulating risk scores -------------------
     mutate_at(("CS_SITESPECIFIC_FACTOR_1"), ~ case_when( 
       . > 990 ~ NA_real_, # need to check on ncdb ########################################## CCL 980 etc
@@ -448,7 +188,6 @@
       TNM_CLIN_T == "c3B" ~ "T3b",
       TNM_CLIN_T == "c3C" ~ "T3c",
       TNM_CLIN_T == "c4"  ~ "T4"
->>>>>>> 09490b58
     )) %>%
     mutate(isup = case_when(
       GRADE == 9                                                                  ~ NA_real_,
@@ -457,13 +196,8 @@
     mutate_at(c("CS_SITESPECIFIC_FACTOR_12", "CS_SITESPECIFIC_FACTOR_13",
                 "CS_SITESPECIFIC_FACTOR_7"),
               ~ case_when(
-<<<<<<< HEAD
-                . > 101                                                           ~ NA_real_, 
-                TRUE                                                              ~ .
-=======
                 . %in% c(988:999) ~ NA_real_,
                 TRUE ~ .
->>>>>>> 09490b58
               )) %>% 
     mutate(percent_pos_cores = CS_SITESPECIFIC_FACTOR_12 / CS_SITESPECIFIC_FACTOR_13 * 100) %>%
     mutate_at(("percent_pos_cores"), ~ case_when( # when nb core examined < nb core positve = wrong record
@@ -482,19 +216,6 @@
       psa > 30                                                                    ~ 4,
       TRUE                                                                        ~ NA_real_
     )) %>%
-<<<<<<< HEAD
-    mutate(capra_gleasan = case_when(
-      CS_SITESPECIFIC_FACTOR_9 %in% c(19, 29, 39, 49, 59, 99, 988, 998, 999)      ~ NA_real_, # Need to check
-      CS_SITESPECIFIC_FACTOR_9 %in% c(11:13, 21:23, 31:33)                        ~ 0,
-      CS_SITESPECIFIC_FACTOR_9 %in% c(14:15, 24:25, 34:35)                        ~ 1,
-      CS_SITESPECIFIC_FACTOR_9 %in% c(41:45, 51:55)                               ~ 3,
-      TRUE                                                                        ~ NA_real_
-    )) %>%
-    mutate(capra_tstage = case_when(
-      tstage %in% c("T1", "T1a", "T1b", "T1c", "T2", "T2a", "T2b", "T2c")         ~ 0, 
-      tstage %in% c("T3", "T3a", "T3b","T3c", "T4", "T4a", "T4b", "T4c")          ~ 1,
-      TRUE                                                                        ~ NA_real_
-=======
     mutate(capra_gleason = case_when(
       CS_SITESPECIFIC_FACTOR_7 %in% c(11:13, 21:23, 31:33) ~ 0, 
       CS_SITESPECIFIC_FACTOR_7 %in% c(14:15, 24:25, 34:35) ~ 1,
@@ -505,7 +226,6 @@
       tstage %in% c("T1", "T1a", "T1b", "T1c", "T2", "T2a", "T2b", "T2c")    ~ 0,
       tstage %in% c("T3a", "T3b","T3c", "T4", "T4a", "T4b", "T4c")           ~ 1,
       TRUE                                                                   ~ NA_real_
->>>>>>> 09490b58
     )) %>%
     mutate(capra_per_pos = case_when(
       percent_pos_cores < 34                                                      ~ 0,
@@ -517,9 +237,6 @@
       AGE >= 50 & AGE < 131                                                       ~ 1,
       TRUE                                                                        ~ NA_real_
     )) %>%
-<<<<<<< HEAD
-    mutate(capra_point = rowSums(select(.,capra_psa:capra_age), na.rm = FALSE))
-=======
     # treatment information  ----------------------------------------
     mutate(surgery = case_when(
       RX_SUMM_SURG_PRIM_SITE == 0 ~ "No Surgery",
@@ -577,35 +294,10 @@
       TRUE ~ NA_real_
     ))
   
->>>>>>> 09490b58
 }
 
 ###################
 
-<<<<<<< HEAD
-
-ncdb_risk_calc <- function(ncdb){
-  ncdb_risk <- ncdb %>%
-    mutate(capra_score = case_when(
-      (capra_point >= 0 & capra_point <= 2)                                       ~ "Low",
-      (capra_point >= 3 & capra_point <= 5)                                       ~ "Intermediate",
-      (capra_point >= 6 & capra_point <= 10)                                      ~ "High",
-      TRUE ~ NA_character_
-    )) %>% 
-    # create risk classifications -----------------------------------
-  mutate(damico = case_when(
-    tstage %in% c("T2c", "T3", "T4", "T3a", "T3b", "T3c", "T4a", "T4b") | 
-      psa > 20 | 
-      gleason %in% c("8", "9-10")                                               ~ "High",
-    tstage == "T2b" |  
-      (psa > 10 & psa <= 20) | 
-      gleason == "7"                                                            ~ "Intermediate",
-    tstage %in% c("T1", "T1a", "T1b", "T1c", "T2", "T2a") &
-      psa <= 10 & 
-      gleason == "<=6"                                                          ~ "Low",
-    TRUE                                                                        ~ NA_character_
-  )) %>% 
-=======
 # impute_data <- function(data, 
 #                         method = "mean",
 #                         id = "PUBCSNUM",
@@ -675,7 +367,6 @@
         gleason == "<=6"            ~ "Low",
       TRUE                          ~ NA_character_
     )) %>%
->>>>>>> 09490b58
     mutate(nice = case_when( 
       tstage %in% c("T2c", "T3", "T3a", "T3b", "T3c", "T4", "T4a", "T4b") | 
         psa > 20 |
@@ -683,162 +374,6 @@
       tstage == "T2b" |
         gleason == "7" |
         between(psa, 10, 20)                                                      ~ "Intermediate",
-<<<<<<< HEAD
-      tstage %in% c("T1", "T1a", "T1b", "T1c", "T2", "T2a") & # Added "T2"
-        psa < 10 & 
-        gleason == "<=6"                                                          ~ "Low",
-      TRUE                                                                        ~ NA_character_
-    )) %>% 
-    mutate(eau = nice) %>%
-    mutate(
-      GUROC = case_when(
-        psa > 20 |
-          gleason %in% c("8", "9-10") |
-          tstage %in% c("T3", "T3a", "T3b", "T3c", "T4a", "T4b")                  ~ "High", # Added "T3"
-        psa <= 20 &
-          gleason %in% c("<=6", "7") &
-          tstage %in% c("T1", "T1a", "T1b" , "T1c", "T2", "T2a", "T2b", "T2c")    ~ "Intermediate", #Added <T1c and T2
-        psa <= 10 &
-          gleason == "<=6" &
-          tstage %in% c("T1", "T1a", "T1b" , "T1c", "T2", "T2a")                  ~ "Low", #Added <T1c and T2
-        TRUE                                                                      ~ NA_character_
-      )) %>% 
-    mutate(AUA = case_when(
-      (psa >= 20) |
-        isup %in% c(4, 5) |
-        tstage %in% c("T3", "T3a", "T3b", "T3c", "T4a", "T4b")                    ~ "High",
-      (psa >= 10 & psa < 20) |
-        isup %in% c(2, 3) |
-        tstage %in% c("T2b", "T2c")                                               ~ "Intermediate",
-      psa < 10 &
-        isup == 1 &
-        tstage %in% c("T1", "T1a", "T1b" , "T1c", "T2", "T2a")                    ~ "Low",
-      psa < 10 &
-        isup == 1 &
-        tstage %in% c("T1", "T1a", "T1b" , "T1c", "T2", "T2a") &
-        percent_pos_cores < 34 #&
-      #psaD < "0.15"  -------------------------------------------------------------------- SEER doesn't have this information                                                  
-      ~ "Very low Low",
-      TRUE                                                                        ~ NA_character_
-    )) %>% 
-    mutate(
-      AUAi = case_when( #---------------------------------------------------------------- I would remove that risk, cannot find it
-        (psa >= 20) |
-          isup %in% c(4, 5) |
-          tstage %in% c("T3", "T3a", "T3b", "T3c", "T4a", "T4b")                  ~ "High",
-        (isup == 2 &
-           ((psa == 10 & psa < 20) |
-              tstage %in% c("T2b", "T2c")
-           )) |
-          (isup == 3 &
-             psa < 20)                                                            ~ "Intermediate unfavorable",
-        (isup == 1 &
-           (psa == 10 & psa < 20)) |
-          (isup == 2 &
-             psa < 10)                                                            ~ "Intermediate favorable",
-        psa < 10 &
-          isup == 1 &
-          tstage %in% c("T1", "T1a", "T1b" , "T1c", "T2", "T2a")                  ~ "Low",
-        psa < 10 &
-          isup == 1 &
-          tstage %in% c("T1", "T1a", "T1b" , "T1c", "T2", "T2a") &
-          percent_pos_cores < 34 #&
-        #psaD < "0.15"  -------------------------------------------------------------------- SEER doesn't have this information  
-        ~ "Very low",
-        TRUE                                                                      ~ NA_character_
-      )) %>% 
-    mutate(
-      NCCN = case_when(
-        tstage %in% c("T3b", "T3c", "T4a", "T4b") |
-          # More than 4 biopsy core with grade 4 or 5 |
-          CS_SITESPECIFIC_FACTOR_9 %in% c("51", "52", "53", "54", "55")                            ~ "Very High", 
-        #- CS_SITESPECIFIC_FACTOR_9 Followed NCCN page, not in zelic _ https://www.nccn.org/patients/guidelines/content/PDF/prostate-patient.pdf#page=52
-        psa > 20 |
-          isup %in% c(4, 5) |
-          tstage %in% c("T3", "T3a")                                              ~ "High", # Added T3
-        (psa >= 10 & psa <= 20) |
-          isup  %in% c(2, 3) |
-          tstage %in% c("T2b", "T2c") |
-          isup == 3 |
-          percent_pos_cores > 50                                                  ~ "Intermediate unfavorable",
-        (psa >= 10 & psa <= 20) |
-          isup %in% c(2, 3) |
-          (tstage %in% c("T2b", "T2c")) &
-          percent_pos_cores < 50 &
-          isup %in% c(1, 2)                                                   ~ "Intermediate favorable",
-        psa < 10 &
-          isup == 1 &
-          tstage %in% c("T1", "T1a", "T1b" , "T1c", "T2", "T2a")                  ~ "Low",
-        psa < 10 &
-          isup == 1 &
-          tstage %in% c("T1", "T1a", "T1b" , "T1c") &  # Added < T1c
-          CS_SITESPECIFIC_FACTOR_12 %in% c("1", "2")
-        #psaD < "0.15" --- SEER doesn't have this information                                                    
-        ~ "Very low",
-        TRUE                                                                      ~ NA_character_
-      )) %>% 
-    mutate(
-      CPG = case_when( 
-        #- based on https://www.ncbi.nlm.nih.gov/pubmed/27483464/
-        (psa > 20 & isup == 4) |
-          (psa > 20 & tstage %in% c("T3", "T3a", "T3b", "T3c")) |
-          (isup == 4 &tstage %in% c("T3", "T3a", "T3b", "T3c")) |
-          isup == 5 |
-          tstage %in% c("T4", "T4a", "T4b")                                       ~ "Very High",
-        psa > 20 |
-          isup == 4 |
-          tstage %in% c("T3", "T3a", "T3b", "T3c")                                ~ "High",
-        ((psa >= 10 & psa <= 20) &
-           isup  == 2 &
-           tstage %in% c("T1", "T1a", "T1b", "T1c", "T2", "T2a", "T2b", "T2c")) 
-        |
-          (isup == 3 &
-             tstage %in% c("T1", "T1a", "T1b", "T1c", "T2", "T2a", "T2b", "T2c")) ~ "Intermediate unfavorable",                                             
-        isup == 2 |
-          (psa >= 10 & psa <= 20) &
-          tstage %in% c("T1", "T1a", "T1b", "T1c", "T2", "T2a", "T2b", "T2c")    ~ "Intermediate favorable",
-        psa < 10 &
-          isup == 1 &
-          tstage %in% c("T1", "T1a", "T1b" , "T1c", "T2", "T2a", "T2b", "T2c")    ~ "Low",
-        TRUE                                                                      ~ NA_character_
-      )) %>% 
-    # create numeric versions of categories -------------------------
-  mutate_at(c("damico", "nice", "capra_score"),
-            .funs = list(num = ~ case_when(
-              . == "Low"                                                        ~ 1,
-              . == "Intermediate"                                               ~ 2,
-              . == "High"                                                       ~ 3,
-              TRUE                                                              ~ NA_real_
-            ))) #%>% 
-  # misc cleaning -------------------------------------------------
-  # mutate(os = case_when(
-  #   STAT_REC == 0                                                               ~ 1,
-  #   STAT_REC == 1                                                               ~ 0,
-  #   TRUE                                                                        ~ NA_real_
-  # )) %>% 
-  # mutate(SRV_TIME_MON = as.numeric(SRV_TIME_MON)) %>%
-  # mutate(SRV_TIME_MON = case_when(
-  #   SRV_TIME_MON == 9999                                                        ~ NA_real_,
-  #   TRUE                                                                        ~ SRV_TIME_MON
-  # ))
-}
-
-
-make_structured_noise <- function(data,
-                                  identifier, 
-                                  outcome, 
-                                  outcome_time, 
-                                  numeric_vars){
-  
-  data_ml <- data %>%
-    select({{identifier}}, {{outcome}}, {{outcome_time}}, contains("capra_"),
-           {{numeric_vars}}) %>% 
-    # mulitple versions of all numeric variables (not survival related)
-    mutate_at(c(contains("capra_"), numeric_vars), .funs = list(logged = ~ log(.))) %>% 
-    mutate_at(c(contains("capra_"), numeric_vars), .funs = list(frac_poly_2 = ~ .^(1/2))) %>% 
-    mutate_at(c(contains("capra_"), numeric_vars), .funs = list(frac_poly_3 = ~ .^(1/3))) 
-}
-=======
       tstage %in% c("T1", "T1a", "T1b", "T1c", "T2", "T2a") & 
         psa < 10 & 
         gleason == "<=6"                                                          ~ "Low",
@@ -960,7 +495,6 @@
 #     mutate_at(c(contains("capra_"), numeric_vars), .funs = list(frac_poly_2 = ~ .^(1/2))) %>% 
 #     mutate_at(c(contains("capra_"), numeric_vars), .funs = list(frac_poly_3 = ~ .^(1/3))) 
 # }
->>>>>>> 09490b58
 
 # performance measures of predicting overall survival -------------------------
 
