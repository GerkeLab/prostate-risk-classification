# data import functions -------------------------------------------------------
seer_import <- function(seer_path){
  
  col_pos <- seer_read_col_positions(fs::path(seer_path, "read.seer.research.nov2018.sas"))
  
  # beyond the primary seer9 "male genital cancer" file, there are 3 additional
  # files which are needed to capture staggered SEER entry for certain regions
  seer <- bind_rows(
    seer_read_fwf(fs::path(seer_path,"yr1975_2016.seer9", "MALEGEN.TXT"),
                  col_positions = col_pos),
    seer_read_fwf(fs::path(seer_path,"yr1992_2016.sj_lx_rg_ak", "MALEGEN.TXT"),
                  col_positions = col_pos),
    seer_read_fwf(fs::path(seer_path,"yr2000_2016.gc_ky_la_nj_gg", "MALEGEN.TXT"),
                  col_positions = col_pos),
    seer_read_fwf(fs::path(seer_path,"yr2005.la_2nd_half", "MALEGEN.TXT"),
                  col_positions = col_pos)
  )

}

ncdb_import <- function(ncdb_path){
  
  ncdb <- haven::read_sas(fs::path(ncdb_path,"ncdb_puf.sas7bdat"), NULL)
  
}

# data cleaning functions -----------------------------------------------------

seer_recoding <- function(seer_raw){
  # create the necessary codings for calculating the risk scores -
      # would it be clearer to do so do all the recoding and cleanining in 
      # one step and the actual classification in another? Or does it not
      # even matter? 
  
  seer <- seer_raw %>% 
    # create variables for calulating risk scores -------------------
    mutate_at(("CS1SITE"), ~ case_when( 
      . %in% c("000","988", "989","990", "997", "998", "999") ~ NA_real_,
      TRUE ~ as.numeric(.) 
    )) %>%
    mutate(psa = CS1SITE/10) %>% 
    mutate(gleason = case_when(
      as.numeric(CS8SITE) > 10                          ~ NA_character_,
      CS8SITE %in% c("002", "003", "004", "005", "006") ~ "<=6",
      CS8SITE == "007"                                  ~ "7",
      CS8SITE == "008"                                  ~ "8",
      CS8SITE %in% c("009", "010")                      ~ "9-10"
    )) %>%
    mutate(tstage = case_when(
      # Remove TX and T0
      # Added the NOS to their corresponding stage
      DAJCCT %in% c("99", "00", "01", "05", "06", "07", "88") ~ NA_character_,
      DAJCCT %in% c("10", "19") ~ "T1",
      DAJCCT == "12" ~ "T1a",
      DAJCCT == "15" ~ "T1b",
      DAJCCT == "18" ~ "T1c",
      DAJCCT %in% c("20", "29") ~ "T2",
      DAJCCT == "21" ~ "T2a",
      DAJCCT == "22" ~ "T2b",
      DAJCCT == "23" ~ "T2c",
      DAJCCT %in% c("30", "39") ~ "T3",
      DAJCCT == "31" ~ "T3a",
      DAJCCT == "32" ~ "T3b",
      DAJCCT == "33" ~ "T3c",
      DAJCCT == "40" ~ "T4",
      DAJCCT == "41" ~ "T4a",
      DAJCCT == "42" ~ "T4b"
    )) %>%
    mutate(isup = case_when(
      GRADE == "9" ~ NA_real_,
      TRUE         ~ as.numeric(GRADE)
    )) %>%
<<<<<<< HEAD
    mutate_at(c("CS12SITE", "CS13SITE", "CS7SITE"), 
=======
    mutate_at(c("CS12SITE", "CS13SITE", "CS9SITE", "AGE_DX", "YEAR_DX"), 
>>>>>>> f50c9b9c
              ~ case_when(
                . %in% c("991", "988", "998", "999") ~ NA_real_,
                TRUE ~ as.numeric(.)
              )) %>% 
    mutate_at(c("MAR_STAT"), 
              ~ case_when(
                . %in% c("9") ~ NA_real_,
                TRUE ~ as.numeric(.)
              )) %>% 
    mutate(percent_pos_cores = (CS12SITE / CS13SITE) * 100) %>%
    # create capra specific groups to add together - starting each 
    # variable name with "capra_" so they can be easily filtered
    # out later if need be and cleaning up spacing so easier to read 
    mutate(capra_psa = case_when(
      psa <= 6               ~ 0,
      (psa > 6 & psa <= 10)  ~ 1,
      (psa > 10 & psa <= 20) ~ 2,
      (psa > 20 & psa <= 30) ~ 3,
      psa > 30               ~ 4,
      TRUE ~ NA_real_
    )) %>%
    mutate(capra_gleason = case_when(
      CS7SITE %in% c(11:13, 21:23, 31:33) ~ 0,
      CS7SITE %in% c(14:15, 24:25, 34:35) ~ 1,
      CS7SITE %in% c(41:45, 51:55)        ~ 3,
      TRUE                                ~ NA_real_
    )) %>%
    mutate(capra_tstage = case_when(
      tstage %in% c("T1", "T1a", "T1b", "T1c", "T2", "T2a", "T2b", "T2c") ~ 0,
      tstage %in% c("T3", "T3a", "T3b","T3c", "T4", "T4a", "T4b", "T4c")  ~ 1,
      TRUE                                                                ~ NA_real_
    )) %>%
    mutate(capra_per_pos = case_when(
      percent_pos_cores < 34  ~ 0,
      percent_pos_cores >= 34 ~ 1,
      TRUE                   ~ NA_real_ 
    )) %>%
    mutate(capra_age = case_when(
      AGE_DX < 50                 ~  0,
      AGE_DX >= 50 & AGE_DX < 131 ~ 1,
      TRUE                        ~ NA_real_
    )) %>%
    # misc cleaning -------------------------------------------------
    mutate(os = case_when(
      STAT_REC == 0 ~ 1,
      STAT_REC == 1 ~ 0,
      TRUE ~ NA_real_
    )) %>% 
    mutate(SRV_TIME_MON = as.numeric(SRV_TIME_MON)) %>%
    mutate(SRV_TIME_MON = case_when(
      SRV_TIME_MON == 9999 ~ NA_real_,
      TRUE ~ SRV_TIME_MON
    ))
  
}

ncdb_recoding <- function(ncdb_raw){
  # create the necessary codings for calculating the risk scores -
      # would it be clearer to do so do all the recoding and cleanining in 
      # one step and the actual classification in another? Or does it not
      # even matter? 
  
  ncdb <- ncdb_raw %>% 
    # create variables for calulating risk scores -------------------
    mutate(psa = CS_SITESPECIFIC_FACTOR_1/10) %>% 
    mutate(gleason = case_when(
      CS_SITESPECIFIC_FACTOR_8 > 10 ~ NA_character_,
      CS_SITESPECIFIC_FACTOR_8 <= 6 ~ "<=6",
      CS_SITESPECIFIC_FACTOR_8 == 7 ~ "7",
      CS_SITESPECIFIC_FACTOR_8 == 8 ~ "8",
      CS_SITESPECIFIC_FACTOR_8 <= 10 ~ "9-10"
    )) %>%
    mutate(tstage = case_when(
      # need to double check what to do with : 0, 0A, 0IS
      TNM_CLIN_T %in% c("", "88", "c0", "cX", "pA", "pIS") ~ NA_character_,
      TNM_CLIN_T == "c1"  ~ "T1",
      TNM_CLIN_T == "c1A" ~ "T1a",
      TNM_CLIN_T == "c1B" ~ "T1b",
      TNM_CLIN_T == "c1C" ~ "T1c",
      TNM_CLIN_T == "c2"  ~ "T2",
      TNM_CLIN_T == "c2A" ~ "T2a",
      TNM_CLIN_T == "c2B" ~ "T2b",
      TNM_CLIN_T == "c2C" ~ "T2c",
      TNM_CLIN_T == "c3"  ~ "T3",
      TNM_CLIN_T == "c3A" ~ "T3a",
      TNM_CLIN_T == "c3B" ~ "T3b",
      TNM_CLIN_T == "c3C" ~ "T3c",
      TNM_CLIN_T == "c4"  ~ "T4"
    )) %>%
    mutate(isup = case_when(
      GRADE == 9 ~ NA_real_,
      TRUE       ~ GRADE
    )) %>%
    mutate_at(c("CS_SITESPECIFIC_FACTOR_12", "CS_SITESPECIFIC_FACTOR_13",
                "CS_SITESPECIFIC_FACTOR_7"), # missing 988 and 099
              ~ case_when(
                . %in% c(991:999) ~ NA_real_,
                TRUE ~ .
              )) %>% 
    mutate(percent_pos_cores = (CS_SITESPECIFIC_FACTOR_12 / CS_SITESPECIFIC_FACTOR_13) * 100) %>%
    # create capra specific groups to add together - starting each 
    # variable name with "capra_" so they can be easily filtered
    # out later if need be and cleaning up spacing so easier to read 
    mutate(capra_psa = case_when(
      psa <= 6               ~ 0,
      (psa > 6 & psa <= 10)  ~ 1,
      (psa > 10 & psa <= 20) ~ 2,
      (psa > 20 & psa <= 30) ~ 3,
      psa > 30               ~ 4,
      TRUE ~ NA_real_
    )) %>%
    mutate(capra_gleason = case_when(
      CS_SITESPECIFIC_FACTOR_7 %in% c(11:13, 21:23, 31:33) ~ 0,
      CS_SITESPECIFIC_FACTOR_7 %in% c(14:15, 24:25, 34:35) ~ 1,
      CS_SITESPECIFIC_FACTOR_7 %in% c(41:45, 51:55)        ~ 3,
      TRUE                                                 ~ NA_real_
    )) %>%
    mutate(capra_tstage = case_when(
      tstage %in% c("T1", "T1a", "T1b", "T1c", "T2", "T2a", "T2b", "T2c")              ~ 0,
      tstage %in% c("T3a", "T3b","T3c", "T4", "T4a", "T4b", "T4c") ~ 1,
      TRUE                                                         ~ NA_real_
    )) %>%
    mutate(capra_per_pos = case_when(
      percent_pos_cores < 34  ~ 0,
      percent_pos_cores >= 34 ~ 1,
      TRUE                    ~ NA_real_ 
    )) %>%
    mutate(capra_age = case_when(
      AGE < 50              ~  0,
      AGE >= 50 & AGE < 131 ~ 1,
      TRUE                  ~ NA_real_
    )) %>%
    # misc cleaning -------------------------------------------------
    mutate(os = case_when(
      PUF_VITAL_STATUS == 1 ~ 0,
      PUF_VITAL_STATUS == 0 ~ 1,
      TRUE ~ NA_real_
    ))
  
}

# imputing variables for calculating risk scores ------------------------------

impute_data <- function(data, 
                        method = "mean",
                        id = "PUBCSNUM",
                        varlist = c("psa", "tstage", "gleason", "isup",
                                    "percent_pos_cores", "CS7SITE",
                                    "CS12SITE", "capra_psa",
                                    "capra_gleason", "capra_tstage",
                                    "capra_per_pos", "capra_age")){
  
  non_imp_vars <- setdiff(colnames(data), varlist)
  imp_vars <- c(id, varlist)
  
  if (method == "mean"){
    
    data_imp <- data %>%
      select(!!!imp_vars) %>%
      mutate_if(is.numeric, funs(case_when(
        is.na(.) ~ round(mean(., na.rm=TRUE)),
        TRUE ~ .
      ))) %>%
      mutate_if(negate(is.numeric), funs(case_when(
        is.na(.) ~ unique(na.omit(.))[which.max(tabulate(match(.,unique(na.omit(.)))))],
        TRUE ~ .
      ))) %>%
      left_join(data %>% 
                  select(!!!non_imp_vars), by = id)
    
  }  else if (method == "median") {
    
    data_imp <- data %>%
      select(!!!imp_vars) %>%
      mutate_if(is.numeric, funs(case_when(
        is.na(.) ~ median(., na.rm=TRUE),
        TRUE ~ .
      ))) %>%
      mutate_if(negate(is.numeric), funs(case_when(
        is.na(.) ~ unique(na.omit(.))[which.max(tabulate(match(.,unique(na.omit(.)))))],
        TRUE ~ .
      ))) %>%
      left_join(data %>% 
                  select(!!!non_imp_vars), by = id)
  } else { # needs work -----------------------------------
    imp <- data %>%
      select(!!!imp_vars) %>%
      mice(m = 3, method = c('polyreg', 'pmm', 'polyreg', 'polyreg'),
           seed = 8675309)
  }
}

# calculating risk scores -----------------------------------------------------

risk_scores <- function(data,
                        gleason_var = "CS7SITE",
                        pos_cores_var = "CS12SITE"){
  risk_data <- data %>% 
    # Include T2 with T2a stage by reading SEER-NIH rules for abstraction
    # https://staging.seer.cancer.gov/tnm/input/1.9/prostate/clin_t/?breadcrumbs=(~schema_list~),(~view_schema~,~prostate~)
    mutate(damico = case_when(
      tstage %in% c("T2c", "T3", "T4", "T3a", "T3b", "T3c", "T4a", "T4b") |
        psa > 20 |
        gleason %in% c("8", "9-10") ~ "High",
      tstage == "T2b" |
        (psa > 10 & psa <= 20) |
        gleason == "7"              ~ "Intermediate",
      tstage %in% c("T1", "T1a", "T1b", "T1c", "T2a", "T2") &
        psa <= 10 &
        gleason == "<=6"            ~ "Low",
      TRUE                          ~ NA_character_
    )) %>%
    mutate(nice = case_when( 
      tstage %in% c("T2c", "T3", "T3a", "T3b", "T3c", "T4", "T4a", "T4b") | 
        psa > 20 |
        gleason %in% c("8", "9-10")                                               ~ "High",
      tstage == "T2b" |
        gleason == "7" |
        between(psa, 10, 20)                                                      ~ "Intermediate",
      tstage %in% c("T1", "T1a", "T1b", "T1c", "T2", "T2a") & 
        psa < 10 & 
        gleason == "<=6"                                                          ~ "Low",
      TRUE                                                                        ~ NA_character_
    )) %>%
    mutate(eau = case_when(
      tstage %in% c("T2c", "T3", "T4", "T3a", "T3b", "T3c", "T4a", "T4b") |
        psa > 20 |
        gleason %in% c("8", "9-10") ~ "High",
      tstage == "T2b" |
        (psa >= 10 & psa <= 20) |
        gleason == "7"              ~ "Intermediate",
      tstage %in% c("T1", "T1a", "T1b", "T1c", "T2a", "T2") &
        psa < 10 &
        gleason == "<=6"            ~ "Low",
      TRUE                          ~ NA_character_
    )) %>%
    mutate(GUROC = case_when(
        psa > 20 |
          gleason %in% c("8", "9-10") |
          tstage %in% c("T3", "T3a", "T3b", "T3c", "T4a", "T4b", "T4", "T4c") ~ "High",
        # wriie low before intermediate to compare with "not otherwise low risk
        psa <= 10 &
          gleason == "<=6" &
          tstage %in% c("T1", "T1a", "T1b" , "T1c", "T2", "T2a")               ~ "Low", 
        psa <= 20 &
          gleason %in% c("<=6", "7") &
          tstage %in% c("T1", "T1a", "T1b" , "T1c", "T2", "T2a", "T2b", "T2c") ~ "Intermediate", 
        TRUE                                                                   ~ NA_character_
    )) %>% 
    # dont have PSAD values -----------------------------
    # and dont have number of cores with >50% cancer ----
    mutate(AUA = case_when( 
      psa >= 20 |
        isup %in% 4:5 |
        tstage %in% c("T3", "T3a", "T3b", "T3c", "T4a", "T4b", "T4", "T4c") ~ "High",
      (psa >= 10 & psa < 20) |
        isup %in% 2:3 |
        tstage %in% c("T2b", "T2c")                                         ~ "Intermediate",
      psa < 10 &
        isup == 1 &
        tstage %in% c("T1", "T1a", "T1b" , "T1c", "T2", "T2a")              ~ "Low",
      psa < 10 &
        isup == 1 &
        tstage %in% c("T1", "T1a", "T1b" , "T1c", "T2", "T2a") &
        percent_pos_cores < 34                                              ~ "Very Low",
      TRUE                                                                  ~ NA_character_
    )) %>% 
    # still need to find reference for this -------------
    # no information of PSAD ----------------------------
    # no information on number of cores with >50% cancer 
    mutate(AUAi = case_when(
        psa >= 20 |
          isup %in% 4:5 |
          tstage %in% c("T3", "T3a", "T3b", "T3c", "T4", "T4a", "T4b", "T4c") ~ "High",
        (isup == 2 & ((psa >= 10 & psa < 20) | tstage %in% c("T2b", "T2c")))  |
          (isup == 3 & psa < 20)                                              ~ "Intermediate Unfavorable",
        (isup == 1 & psa >= 10 & psa < 20) | (isup == 2 & psa < 10)           ~ "Intermediate Favorable",
        psa < 10 & isup == 1 & tstage %in% c("T1", "T1a", "T1b" , "T1c", "T2", "T2a") ~ "Low",
        psa < 10 & isup == 1 &
          tstage %in% c("T1", "T1a", "T1b" , "T1c", "T2", "T2a") &
          percent_pos_cores < 34                                              ~ "Very Low",
        TRUE ~ NA_character_
    )) %>%
    # Followed NCCN guidelines (not zelic) : https://www.nccn.org/patients/guidelines/content/PDF/prostate-patient.pdf#page=52
    # do not have info on individual cores gleason grades 
    # dont have PSAD ----------------------------------
    mutate(NCCN = case_when(
        tstage %in% c("T3b", "T3c", "T4", "T4a", "T4b", "T4c") |
          {{gleason_var}} %in% 51:55                          ~ "Very High", 
        psa > 20 | isup %in% 4:5 | tstage %in% c("T3", "T3a") ~ "High", 
        (psa >= 10 & psa <= 20 & isup %in% 2:3) | (psa >= 10 & psa <= 20 & tstage %in% c("T2b", "T2c")) |
          (isup  %in% 2:3 & tstage %in% c("T2b", "T2c")) |
          isup == 3 |
          percent_pos_cores > 50                            ~ "Intermediate Unfavorable",
        ((psa >= 10 & psa <= 20) | isup %in% 2:3 | tstage %in% c("T2b", "T2c")) &
          percent_pos_cores < 50 &
          isup %in% 1:2                                    ~ "Intermediate Favorable",
        psa < 10 & isup == 1 &
          tstage %in% c("T1", "T1a", "T1b" , "T1c", "T2", "T2a") ~ "Low",
        psa < 10 & isup == 1 &
          tstage %in% c("T1", "T1a", "T1b" , "T1c") &  
          {{pos_cores_var}} %in% 1:2 ~ "Very Low",
        TRUE  ~ NA_character_
    )) %>% 
    # https://www.ncbi.nlm.nih.gov/pubmed/27483464/ 
    mutate(CPG = case_when( 
      (psa > 20 & isup == 4) |
        (psa > 20 & tstage %in% c("T3", "T3a", "T3b", "T3c")) |
        (isup == 4 &tstage %in% c("T3", "T3a", "T3b", "T3c")) |
        isup == 5 |
        tstage %in% c("T4", "T4a", "T4b", "T4c") ~ "Very High",
      psa > 20 | isup == 4 | tstage %in% c("T3", "T3a", "T3b", "T3c") ~ "High",
      ((psa >= 10 & psa <= 20) & isup  == 2 &
         tstage %in% c("T1", "T1a", "T1b", "T1c", "T2", "T2a", "T2b", "T2c")) |
        (isup == 3 &
           tstage %in% c("T1", "T1a", "T1b", "T1c", "T2", "T2a", "T2b", "T2c")) ~ "Intermediate Unfavorable",                                             
      isup == 2 | (psa >= 10 & psa <= 20) &
        tstage %in% c("T1", "T1a", "T1b", "T1c", "T2", "T2a", "T2b", "T2c")    ~ "Intermediate Favorable",
      psa < 10 & isup == 1 &
        tstage %in% c("T1", "T1a", "T1b" , "T1c", "T2", "T2a", "T2b", "T2c")    ~ "Low",
      TRUE                                                                      ~ NA_character_
    )) %>%
    mutate(capra_score = rowSums(select(.,capra_psa:capra_age), na.rm = TRUE)) 
}

# making noisy data for ML ----------------------------------------------------
make_structured_noise <- function(data,
                                  identifier, 
                                  outcome, 
                                  outcome_time, 
                                  numeric_vars){
  
  data_ml <- data %>%
    select({{identifier}}, {{outcome}}, {{outcome_time}}, contains("capra_"),
           {{numeric_vars}}) %>% 
    # mulitple versions of all numeric variables (not survival related)
    mutate_at(c(contains("capra_"), numeric_vars), .funs = list(logged = ~ log(.))) %>% 
    mutate_at(c(contains("capra_"), numeric_vars), .funs = list(frac_poly_2 = ~ .^(1/2))) %>% 
    mutate_at(c(contains("capra_"), numeric_vars), .funs = list(frac_poly_3 = ~ .^(1/3))) 
}

# performance measures of predicting overall survival -------------------------

calulate_c_index <- function(data,
                             split = 0.7,
                             outcome = "os",
                             time_to_outcome = "DX_LASTCONTACT_DEATH_MONTHS",
                             classifiers = c("capra_score")){

  split_data <- data %>% 
    drop_na({{outcome}}, {{time_to_outcome}}, {{classifiers}}) %>% 
    rsample::initial_split(prop = split)
  
  coxph_formula <- function(outcome, classifiers) {
    ## construct the call to coxph()
    rlang::new_formula(
      rlang::parse_expr(paste0(
          "Surv(,", time_to_outcome, ", " , outcome, ")")
        )),
      rlang::parse_expr(classifiers)
    )
  }
  
  coxph_model <- function(formula, data) {
    eval(rlang::expr(survival::coxph(!!formula, data = data)))
  }
  
  c_data <- tibble(outcome = outcome, classifiers = classifiers) %>%
    mutate(formula = pmap(., coxph_formula)) %>%
    mutate(model = map(formula, coxph_model, data = training(split_data))) %>%
    mutate(pred = map(model, predict, type = "survival", newdata = testing(split_data)))
  
  
  train <- testing(split_data) %>%
    mutate(pred = map(c_data$model, ~predict(.x, type = "survival"))) 
  
  predicted_values <- basic_models %>%
    map(~ predict(.x, newdata = data.frame(testing(split_data)), type = "survival"))
  
  predicted_values <- predict(basic_model, newdata = testing_data,
                              type="survival")
  
  harrel <- Hmisc::rcorr.cens(predicted_values,
                              with(testing_data, Surv(DX_LASTCONTACT_DEATH_MONTHS, os)))
  
  c_index <- harrel[["C Index"]]
 
}<|MERGE_RESOLUTION|>--- conflicted
+++ resolved
@@ -70,11 +70,8 @@
       GRADE == "9" ~ NA_real_,
       TRUE         ~ as.numeric(GRADE)
     )) %>%
-<<<<<<< HEAD
     mutate_at(c("CS12SITE", "CS13SITE", "CS7SITE"), 
-=======
     mutate_at(c("CS12SITE", "CS13SITE", "CS9SITE", "AGE_DX", "YEAR_DX"), 
->>>>>>> f50c9b9c
               ~ case_when(
                 . %in% c("991", "988", "998", "999") ~ NA_real_,
                 TRUE ~ as.numeric(.)
