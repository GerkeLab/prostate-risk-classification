plan <- drake_plan(
  
  # import raw SEER and NCDB data -----------------------------------
  seer_raw = seer_import(fs::path("","Volumes","Lab_Gerke","SEER",
                                  "Nov2018", "SEER_1975_2016_TEXTDATA",
                                  "incidence")),
  
  ncdb_raw = ncdb_import(fs::path("","Volumes","Lab_Gerke","prostateWorkGroup",
                                  "riskClassification", "data", "NCDB")),
  
  # cleaning the data files and creating risk classifications -------
  seer = seer_recoding(seer_raw),
  ncdb = ncdb_recoding(ncdb_raw),
  seer_risk = seer_risk_calc(seer),
  ncdb_risk = ncdb_risk_calc(ncdb)#, # We could probably merge it as only one
 
  
<<<<<<< HEAD
  # imputation of risk score variables ------------------------------
  # seer_imputed = data_imputation(data = seer,
  #                                method = "mean")
  
  # creating dataset for machine learning proxy ---------------------
  # seer_ml = make_structured_noise(data = seer,
  #                                 identifier = , 
  #                                 outcome = , 
  #                                 outcome_time = ,
  #                                 numeric_vars = c("psa","isup","percent_pos_cores")),
  # ncdb_ml = make_structured_noise(ncdb,
  #                                 identifier = , 
  #                                 outcome = , 
  #                                 outcome_time = ,
  #                                 numeric_vars = c("psa","isup","percent_pos_cores"))
=======
  # calculating risk scores -----------------------------------------
  risk_seer = risk_scores(seer, gleason_var = "CS7SITE",
                          pos_cores_var = "CS12SITE"),

  risk_ncdb = risk_scores(ncdb, 
                          gleason_var = "CS_SITESPECIFIC_FACTOR_7",
                          pos_cores_var = "CS_SITESPECIFIC_FACTOR_12"),
  
  # calculate crude c index for risk scores overall ----------------------
  
  seer_c_index = calulate_c_index(data = risk_seer,
                                  split = 0.7,
                                  outcome = "os",
                                  time_to_outcome = "SRV_TIME_MON",
                                  classifiers = c("capra_score", "damico", "nice",
                                                  "eau", "GUROC", "AUA", "AUAi", 
                                                  "NCCN", "CPG"),
                                  covariates = c("AGE_DX", "YEAR_DX", 
                                                 "marital_status")),
  
  ncdb_c_index = calulate_c_index(data = risk_ncdb,
                                  split = 0.7,
                                  outcome = "os",
                                  time_to_outcome = "DX_LASTCONTACT_DEATH_MONTHS",
                                  classifiers = c("capra_score", "damico", "nice",
                                                  "eau", "GUROC", "AUA", "AUAi", 
                                                  "NCCN", "CPG"),
                                  covariates = c("AGE", "YEAR_OF_DIAGNOSIS",
                                                 "CDCC_TOTAL_BEST","NO_HSD_QUAR_12")),
  
  
  # output manuscript -----------------------------------------------
  
  final_report = rmarkdown::render(
    knitr_in("manuscript/manuscript.Rmd"),
    output_file = file_out("manuscript.html")
  )

>>>>>>> 09490b58
)<|MERGE_RESOLUTION|>--- conflicted
+++ resolved
@@ -15,23 +15,6 @@
   ncdb_risk = ncdb_risk_calc(ncdb)#, # We could probably merge it as only one
  
   
-<<<<<<< HEAD
-  # imputation of risk score variables ------------------------------
-  # seer_imputed = data_imputation(data = seer,
-  #                                method = "mean")
-  
-  # creating dataset for machine learning proxy ---------------------
-  # seer_ml = make_structured_noise(data = seer,
-  #                                 identifier = , 
-  #                                 outcome = , 
-  #                                 outcome_time = ,
-  #                                 numeric_vars = c("psa","isup","percent_pos_cores")),
-  # ncdb_ml = make_structured_noise(ncdb,
-  #                                 identifier = , 
-  #                                 outcome = , 
-  #                                 outcome_time = ,
-  #                                 numeric_vars = c("psa","isup","percent_pos_cores"))
-=======
   # calculating risk scores -----------------------------------------
   risk_seer = risk_scores(seer, gleason_var = "CS7SITE",
                           pos_cores_var = "CS12SITE"),
@@ -70,5 +53,4 @@
     output_file = file_out("manuscript.html")
   )
 
->>>>>>> 09490b58
 )