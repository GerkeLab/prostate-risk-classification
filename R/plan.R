--- conflicted
+++ resolved
@@ -13,18 +13,6 @@
   ncdb = ncdb_recoding(ncdb_raw)#, 
   
   # creating dataset for machine learning proxy ---------------------
-<<<<<<< HEAD
-#   seer_ml = make_structured_noise(data = seer,
-#                                   identifier = , 
-#                                   outcome = , 
-#                                   outcome_time = ,
-#                                   numeric_vars = c("psa","isup","percent_pos_cores")),
-#   ncdb_ml = make_structured_noise(ncdb,
-#                                   identifier = , 
-#                                   outcome = , 
-#                                   outcome_time = ,
-#                                   numeric_vars = c("psa","isup","percent_pos_cores"))
-=======
   # seer_ml = make_structured_noise(data = seer,
   #                                 identifier = , 
   #                                 outcome = , 
@@ -35,5 +23,4 @@
   #                                 outcome = , 
   #                                 outcome_time = ,
   #                                 numeric_vars = c("psa","isup","percent_pos_cores"))
->>>>>>> ef499377
 )